--- conflicted
+++ resolved
@@ -60,20 +60,12 @@
 
 		{{ if or (eq .FuncName "Or") (eq .FuncName "And") }}
 			if state.field != "" {
-<<<<<<< HEAD
-				if !a.IsDeterministicFor(state.field) && !a.IsStatic() {
-=======
 				if !a.IsDeterministicFor(state.field) && !a.IsScalar() {
->>>>>>> 664e66ef
 					ea = func(ctx *Context) {{ .EvalReturnType }} {
 						return true
 					}
 				}
-<<<<<<< HEAD
-				if !b.IsDeterministicFor(state.field) && !b.IsStatic() {
-=======
 				if !b.IsDeterministicFor(state.field) && !b.IsScalar() {
->>>>>>> 664e66ef
 					eb = func(ctx *Context) {{ .EvalReturnType }} {
 						return true
 					}
@@ -125,20 +117,12 @@
 
 		{{ if or (eq .FuncName "Or") (eq .FuncName "And") }}
 			if state.field != "" {
-<<<<<<< HEAD
-				if !a.IsDeterministicFor(state.field) && !a.IsStatic() {
-=======
 				if !a.IsDeterministicFor(state.field) && !a.IsScalar() {
->>>>>>> 664e66ef
 					ea = func(ctx *Context) {{ .EvalReturnType }} {
 						return true
 					}
 				}
-<<<<<<< HEAD
-				if !b.IsDeterministicFor(state.field) && !b.IsStatic() {
-=======
 				if !b.IsDeterministicFor(state.field) && !b.IsScalar() {
->>>>>>> 664e66ef
 					eb = true
 				}
 			}
@@ -166,17 +150,10 @@
 
 	{{ if or (eq .FuncName "Or") (eq .FuncName "And") }}
 		if state.field != "" {
-<<<<<<< HEAD
-			if !a.IsDeterministicFor(state.field) && !a.IsStatic() {
-				ea = true
-			}
-			if !b.IsDeterministicFor(state.field) && !b.IsStatic() {
-=======
 			if !a.IsDeterministicFor(state.field) && !a.IsScalar() {
 				ea = true
 			}
 			if !b.IsDeterministicFor(state.field) && !b.IsScalar() {
->>>>>>> 664e66ef
 				eb = func(ctx *Context) {{ .EvalReturnType }} {
 					return true
 				}
