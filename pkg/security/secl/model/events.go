// Unless explicitly stated otherwise all files in this repository are licensed
// under the Apache License Version 2.0.
// This product includes software developed at Datadog (https://www.datadoghq.com/).
// Copyright 2016-present Datadog, Inc.

package model

import "github.com/DataDog/datadog-agent/pkg/security/secl/compiler/eval"

// EventType describes the type of an event sent from the kernel
type EventType uint64

const (
	// UnknownEventType unknow event
	UnknownEventType EventType = iota
	// FileOpenEventType File open event
	FileOpenEventType
	// FileMkdirEventType Folder creation event
	FileMkdirEventType
	// FileLinkEventType Hard link creation event
	FileLinkEventType
	// FileRenameEventType File or folder rename event
	FileRenameEventType
	// FileUnlinkEventType Unlink event
	FileUnlinkEventType
	// FileRmdirEventType Rmdir event
	FileRmdirEventType
	// FileChmodEventType Chmod event
	FileChmodEventType
	// FileChownEventType Chown event
	FileChownEventType
	// FileUtimesEventType Utime event
	FileUtimesEventType
	// FileSetXAttrEventType Setxattr event
	FileSetXAttrEventType
	// FileRemoveXAttrEventType Removexattr event
	FileRemoveXAttrEventType
	// FileMountEventType Mount event
	FileMountEventType
	// FileUmountEventType Umount event
	FileUmountEventType
	// ForkEventType Fork event
	ForkEventType
	// ExecEventType Exec event
	ExecEventType
	// ExitEventType Exit event
	ExitEventType
	// InvalidateDentryEventType Dentry invalidated event
	InvalidateDentryEventType
	// SetuidEventType setuid event
	SetuidEventType
	// SetgidEventType setgid event
	SetgidEventType
	// CapsetEventType capset event
	CapsetEventType
	// ArgsEnvsEventType args and envs event
	ArgsEnvsEventType
	// MountReleasedEventType sent when a mount point is released
	MountReleasedEventType
	// SELinuxEventType selinux event
	SELinuxEventType
	// BPFEventType bpf event
	BPFEventType
	// PTraceEventType PTrace event
	PTraceEventType
	// MMapEventType MMap event
	MMapEventType
	// MProtectEventType MProtect event
	MProtectEventType
	// LoadModuleEventType LoadModule event
	LoadModuleEventType
	// UnloadModuleEventType UnloadModule evnt
	UnloadModuleEventType
	// SignalEventType Signal event
	SignalEventType
	// SpliceEventType Splice event
	SpliceEventType
<<<<<<< HEAD
	// CgroupTracingEventType is sent when a new cgroup is being traced
	CgroupTracingEventType
	// DNSEventType DNS event
	DNSEventType
	// NetDeviceEventType is sent for events on net devices
	NetDeviceEventType
	// VethPairEventType is sent when a new veth pair is created
	VethPairEventType
	// NamespaceSwitchEventType is sent when a process changes one of its namespaces
	NamespaceSwitchEventType
=======
>>>>>>> 664e66ef
	// MaxEventType is used internally to get the maximum number of kernel events.
	MaxEventType

	// FirstDiscarderEventType first event that accepts discarders
	FirstDiscarderEventType = FileOpenEventType

	// LastDiscarderEventType last event that accepts discarders
	LastDiscarderEventType = FileRemoveXAttrEventType

	// CustomLostReadEventType is the custom event used to report lost events detected in user space
	CustomLostReadEventType EventType = iota
	// CustomLostWriteEventType is the custom event used to report lost events detected in kernel space
	CustomLostWriteEventType
	// CustomRulesetLoadedEventType is the custom event used to report that a new ruleset was loaded
	CustomRulesetLoadedEventType
	// CustomNoisyProcessEventType is the custom event used to report the detection of a noisy process
	CustomNoisyProcessEventType
	// CustomForkBombEventType is the custom event used to report the detection of a fork bomb
	CustomForkBombEventType
	// CustomTruncatedParentsEventType is the custom event used to report that the parents of a path were truncated
	CustomTruncatedParentsEventType
)

func (t EventType) String() string {
	switch t {
	case FileOpenEventType:
		return "open"
	case FileMkdirEventType:
		return "mkdir"
	case FileLinkEventType:
		return "link"
	case FileRenameEventType:
		return "rename"
	case FileUnlinkEventType:
		return "unlink"
	case FileRmdirEventType:
		return "rmdir"
	case FileChmodEventType:
		return "chmod"
	case FileChownEventType:
		return "chown"
	case FileUtimesEventType:
		return "utimes"
	case FileMountEventType:
		return "mount"
	case FileUmountEventType:
		return "umount"
	case FileSetXAttrEventType:
		return "setxattr"
	case FileRemoveXAttrEventType:
		return "removexattr"
	case ForkEventType:
		return "fork"
	case ExecEventType:
		return "exec"
	case ExitEventType:
		return "exit"
	case InvalidateDentryEventType:
		return "invalidate_dentry"
	case SetuidEventType:
		return "setuid"
	case SetgidEventType:
		return "setgid"
	case CapsetEventType:
		return "capset"
	case ArgsEnvsEventType:
		return "args_envs"
	case MountReleasedEventType:
		return "mount_released"
	case SELinuxEventType:
		return "selinux"
	case BPFEventType:
		return "bpf"
	case PTraceEventType:
		return "ptrace"
	case MMapEventType:
		return "mmap"
	case MProtectEventType:
		return "mprotect"
	case LoadModuleEventType:
		return "load_module"
	case UnloadModuleEventType:
		return "unload_module"
	case SignalEventType:
		return "signal"
	case SpliceEventType:
		return "splice"
<<<<<<< HEAD
	case CgroupTracingEventType:
		return "cgroup_tracing"
	case DNSEventType:
		return "dns"
	case NetDeviceEventType:
		return "net_device"
	case VethPairEventType:
		return "veth_pair"
	case NamespaceSwitchEventType:
		return "namespace_switch"
=======
>>>>>>> 664e66ef

	case CustomLostReadEventType:
		return "lost_events_read"
	case CustomLostWriteEventType:
		return "lost_events_write"
	case CustomRulesetLoadedEventType:
		return "ruleset_loaded"
	case CustomNoisyProcessEventType:
		return "noisy_process"
	case CustomForkBombEventType:
		return "fork_bomb"
	case CustomTruncatedParentsEventType:
		return "truncated_parents"
	default:
		return "unknown"
	}
}

// ParseEvalEventType convert a eval.EventType (string) to its uint64 representation
// the current algorithm is not efficient but allows us to reduce the number of conversion functions
//nolint:deadcode,unused
func ParseEvalEventType(eventType eval.EventType) EventType {
	for i := uint64(0); i != uint64(MaxEventType); i++ {
		if EventType(i).String() == eventType {
			return EventType(i)
		}
	}

	return UnknownEventType
}

var (
	eventTypeStrings = map[string]EventType{}
)

func init() {
	var eventType EventType
	for i := uint64(0); i != uint64(MaxEventType); i++ {
		eventType = EventType(i)
		eventTypeStrings[eventType.String()] = eventType
	}
}

// ParseEventTypeStringSlice converts a list
func ParseEventTypeStringSlice(eventTypes []string) []EventType {
	var output []EventType
	for _, eventTypeStr := range eventTypes {
		if eventType := eventTypeStrings[eventTypeStr]; eventType != UnknownEventType {
			output = append(output, eventType)
		}
	}
	return output
}<|MERGE_RESOLUTION|>--- conflicted
+++ resolved
@@ -75,19 +75,6 @@
 	SignalEventType
 	// SpliceEventType Splice event
 	SpliceEventType
-<<<<<<< HEAD
-	// CgroupTracingEventType is sent when a new cgroup is being traced
-	CgroupTracingEventType
-	// DNSEventType DNS event
-	DNSEventType
-	// NetDeviceEventType is sent for events on net devices
-	NetDeviceEventType
-	// VethPairEventType is sent when a new veth pair is created
-	VethPairEventType
-	// NamespaceSwitchEventType is sent when a process changes one of its namespaces
-	NamespaceSwitchEventType
-=======
->>>>>>> 664e66ef
 	// MaxEventType is used internally to get the maximum number of kernel events.
 	MaxEventType
 
@@ -175,19 +162,6 @@
 		return "signal"
 	case SpliceEventType:
 		return "splice"
-<<<<<<< HEAD
-	case CgroupTracingEventType:
-		return "cgroup_tracing"
-	case DNSEventType:
-		return "dns"
-	case NetDeviceEventType:
-		return "net_device"
-	case VethPairEventType:
-		return "veth_pair"
-	case NamespaceSwitchEventType:
-		return "namespace_switch"
-=======
->>>>>>> 664e66ef
 
 	case CustomLostReadEventType:
 		return "lost_events_read"
