// Unless explicitly stated otherwise all files in this repository are licensed
// under the Apache License Version 2.0.
// This product includes software developed at Datadog (https://www.datadoghq.com/).
// Copyright 2016-present Datadog, Inc.

package network

import (
	"encoding/binary"
	"fmt"
	"strings"
	"time"

	"github.com/dustin/go-humanize"

	"github.com/DataDog/datadog-agent/pkg/network/dns"
	"github.com/DataDog/datadog-agent/pkg/network/http"
	"github.com/DataDog/datadog-agent/pkg/process/util"
)

type ProtocolType uint16

const (
	ProtocolUnclassified ProtocolType = iota
	ProtocolUnknown
	ProtocolHTTP
	ProtocolHTTP2
	ProtocolTLS
	MaxProtocols
)

// ConnectionType will be either TCP or UDP
type ConnectionType uint8

const (
	// TCP connection type
	TCP ConnectionType = 0

	// UDP connection type
	UDP ConnectionType = 1
)

func (c ConnectionType) String() string {
	if c == TCP {
		return "TCP"
	}
	return "UDP"
}

const (
	// AFINET represents v4 connections
	AFINET ConnectionFamily = 0

	// AFINET6 represents v6 connections
	AFINET6 ConnectionFamily = 1
)

// ConnectionFamily will be either v4 or v6
type ConnectionFamily uint8

func (c ConnectionFamily) String() string {
	if c == AFINET {
		return "v4"
	}
	return "v6"
}

// ConnectionDirection indicates if the connection is incoming to the host or outbound
type ConnectionDirection uint8

const (
	// INCOMING represents connections inbound to the host
	INCOMING ConnectionDirection = 1

	// OUTGOING represents outbound connections from the host
	OUTGOING ConnectionDirection = 2

	// LOCAL represents connections that don't leave the host
	LOCAL ConnectionDirection = 3

	// NONE represents connections that have no direction (udp, for example)
	NONE ConnectionDirection = 4
)

func (d ConnectionDirection) String() string {
	switch d {
	case OUTGOING:
		return "outgoing"
	case LOCAL:
		return "local"
	case NONE:
		return "none"
	default:
		return "incoming"
	}
}

// EphemeralPortType will be either EphemeralUnknown, EphemeralTrue, EphemeralFalse
type EphemeralPortType uint8

const (
	// EphemeralUnknown indicates inability to determine whether the port is in the ephemeral range or not
	EphemeralUnknown EphemeralPortType = 0

	// EphemeralTrue means the port has been detected to be in the configured ephemeral range
	EphemeralTrue EphemeralPortType = 1

	// EphemeralFalse means the port has been detected to not be in the configured ephemeral range
	EphemeralFalse EphemeralPortType = 2
)

func (e EphemeralPortType) String() string {
	switch e {
	case EphemeralTrue:
		return "ephemeral"
	case EphemeralFalse:
		return "not ephemeral"
	default:
		return "unspecified"
	}
}

// BufferedData encapsulates data whose underlying memory can be recycled
type BufferedData struct {
	Conns  []ConnectionStats
	buffer *clientBuffer
}

// Connections wraps a collection of ConnectionStats
type Connections struct {
	BufferedData
	DNS                         map[util.Address][]dns.Hostname
	ConnTelemetry               map[ConnTelemetryType]int64
	CompilationTelemetryByAsset map[string]RuntimeCompilationTelemetry
	KernelHeaderFetchResult     int32
	CORETelemetryByAsset        map[string]int32
	HTTP                        map[http.Key]*http.RequestStats
	DNSStats                    dns.StatsByKeyByNameByType
}

// ConnTelemetryType enumerates the connection telemetry gathered by the system-probe
// The string name of each telemetry type is the metric name which will be emitted
type ConnTelemetryType string

//revive:disable:exported
const (
	MonotonicKprobesTriggered       ConnTelemetryType = "kprobes_triggered"
	MonotonicKprobesMissed          ConnTelemetryType = "kprobes_missed"
	MonotonicClosedConnDropped      ConnTelemetryType = "closed_conn_dropped"
	MonotonicConnDropped            ConnTelemetryType = "conn_dropped"
	MonotonicConnsClosed            ConnTelemetryType = "conns_closed"
	MonotonicConntrackRegisters     ConnTelemetryType = "conntrack_registers"
	MonotonicDNSPacketsProcessed    ConnTelemetryType = "dns_packets_processed"
	MonotonicPerfLost               ConnTelemetryType = "perf_lost"
	MonotonicUDPSendsProcessed      ConnTelemetryType = "udp_sends_processed"
	MonotonicUDPSendsMissed         ConnTelemetryType = "udp_sends_missed"
	DNSStatsDropped                 ConnTelemetryType = "dns_stats_dropped"
	ConnsBpfMapSize                 ConnTelemetryType = "conns_bpf_map_size"
	ConntrackSamplingPercent        ConnTelemetryType = "conntrack_sampling_percent"
	NPMDriverFlowsMissedMaxExceeded ConnTelemetryType = "driver_flows_missed_max_exceeded"
	MonotonicDNSPacketsDropped      ConnTelemetryType = "dns_packets_dropped"
)

//revive:enable

var (
	// ConnTelemetryTypes lists all the possible (non-monotonic) telemetry which can be bundled
	// into the network connections payload
	ConnTelemetryTypes = []ConnTelemetryType{
		ConnsBpfMapSize,
		ConntrackSamplingPercent,
		DNSStatsDropped,
		NPMDriverFlowsMissedMaxExceeded,
	}

	// MonotonicConnTelemetryTypes lists all the possible monotonic telemetry which can be bundled
	// into the network connections payload
	MonotonicConnTelemetryTypes = []ConnTelemetryType{
		MonotonicKprobesTriggered,
		MonotonicKprobesMissed,
		MonotonicClosedConnDropped,
		MonotonicConnDropped,
		MonotonicConntrackRegisters,
		MonotonicDNSPacketsProcessed,
		MonotonicConnsClosed,
		MonotonicUDPSendsProcessed,
		MonotonicUDPSendsMissed,
		MonotonicDNSPacketsDropped,
		MonotonicPerfLost,
	}
)

// RuntimeCompilationTelemetry stores telemetry related to the runtime compilation of various assets
type RuntimeCompilationTelemetry struct {
	RuntimeCompilationEnabled  bool
	RuntimeCompilationResult   int32
	RuntimeCompilationDuration int64
}

// StatCounters represents all the per-connection stats we collect
type StatCounters struct {
	SentBytes   uint64
	RecvBytes   uint64
	SentPackets uint64
	RecvPackets uint64
	Retransmits uint32
	// TCPEstablished indicates whether the TCP connection was established
	// after system-probe initialization.
	// * A value of 0 means that this connection was established before system-probe was initialized;
	// * Value 1 represents a connection that was established after system-probe started;
	// * Values greater than 1 should be rare, but can occur when multiple connections
	//   are established with the same tuple between two agent checks;
	TCPEstablished uint32
	TCPClosed      uint32
}

// IsZero returns whether all the stat counter values are zeroes
func (s StatCounters) IsZero() bool {
	return s == StatCounters{}
}

// StatCountersByCookie stores StatCounters by unique cookie
type StatCountersByCookie []*struct {
	StatCounters
	Cookie uint32
}

// Get returns a StatCounters object for a cookie
func (s StatCountersByCookie) Get(cookie uint32) (StatCounters, bool) {
	for _, c := range s {
		if c.Cookie == cookie {
			return c.StatCounters, true
		}
	}

	return StatCounters{}, false
}

// Put adds or sets a StatCounters object for a cookie
func (s *StatCountersByCookie) Put(cookie uint32, sc StatCounters) {
	for _, c := range *s {
		if c.Cookie == cookie {
			c.StatCounters = sc
			return
		}
	}

	*s = append(*s, &struct {
		StatCounters
		Cookie uint32
	}{
		StatCounters: sc,
		Cookie:       cookie,
	})
}

// ConnectionStats stores statistics for a single connection.  Field order in the struct should be 8-byte aligned
type ConnectionStats struct {
	Source util.Address
	Dest   util.Address

	IPTranslation *IPTranslation
	Via           *Via

	// Monotonic stores a list of StatCounters
	// each identified by a unique "cookie"
	//
	// this is necessary because we use connection
	// info like src/dst address/port to uniquely
	// identify a connection and port reuse or
	// races in the ebpf code may occur that would
	// make conflicts in the stats per connection
	// impossible to resolve/detect
	//
	// the "cookie" is generated in the ebpf code
	// when we first create counters for a connection;
	// see the get_conn_stats() function
	Monotonic StatCountersByCookie

	Last StatCounters

	// Last time the stats for this connection were updated
	LastUpdateEpoch uint64

	RTT    uint32 // Stored in µs
	RTTVar uint32

	Pid   uint32
	NetNS uint32

	SPort            uint16
	DPort            uint16
	Type             ConnectionType
	Family           ConnectionFamily
	Direction        ConnectionDirection
	SPortIsEphemeral EphemeralPortType
	StaticTags       uint64
	Tags             map[string]struct{}

	IntraHost bool
	IsAssured bool
<<<<<<< HEAD

	ContainerID string
	PidExecTime int64
=======
	Protocol  ProtocolType
>>>>>>> 879bf00e
}

// Via has info about the routing decision for a flow
type Via struct {
	Subnet Subnet
}

// Subnet stores info about a subnet
type Subnet struct {
	Alias string
}

// IPTranslation can be associated with a connection to show the connection is NAT'd
type IPTranslation struct {
	ReplSrcIP   util.Address
	ReplDstIP   util.Address
	ReplSrcPort uint16
	ReplDstPort uint16
}

func (c ConnectionStats) String() string {
	return ConnectionSummary(&c, nil)
}

// IsExpired returns whether the connection is expired according to the provided time and timeout.
func (c ConnectionStats) IsExpired(now uint64, timeout uint64) bool {
	return c.LastUpdateEpoch+timeout <= now
}

// ByteKey returns a unique key for this connection represented as a byte slice
// It's as following:
//
//     4B      2B      2B     .5B     .5B      4/16B        4/16B   = 17/41B
//    32b     16b     16b      4b      4b     32/128b      32/128b
// |  PID  | SPORT | DPORT | Family | Type |  SrcAddr  |  DestAddr
func (c ConnectionStats) ByteKey(buf []byte) []byte {
	return generateConnectionKey(c, buf, false)
}

// ByteKeyNAT returns a unique key for this connection represented as a byte slice.
// The format is similar to the one emitted by `ByteKey` with the sole difference
// that the addresses used are translated.
// Currently this key is used only for the aggregation of ephemeral connections.
func (c ConnectionStats) ByteKeyNAT(buf []byte) []byte {
	return generateConnectionKey(c, buf, true)
}

// IsShortLived returns true when a connection went through its whole lifecycle
// between two connection checks
func (c ConnectionStats) IsShortLived() bool {
	return c.Last.TCPEstablished >= 1 && c.Last.TCPClosed >= 1
}

// MonotonicSum returns the sum of all the monotonic stats
func (c ConnectionStats) MonotonicSum() StatCounters {
	var stc StatCounters
	for _, st := range c.Monotonic {
		stc = stc.Add(st.StatCounters)
	}

	return stc
}

func (c ConnectionStats) clone() ConnectionStats {
	cl := c
	cl.Monotonic = make(StatCountersByCookie, 0, len(c.Monotonic))
	for _, s := range c.Monotonic {
		cl.Monotonic.Put(s.Cookie, s.StatCounters)
	}

	return cl
}

const keyFmt = "p:%d|src:%s:%d|dst:%s:%d|f:%d|t:%d"

// BeautifyKey returns a human readable byte key (used for debugging purposes)
// it should be in sync with ByteKey
// Note: This is only used in /debug/* endpoints
func BeautifyKey(key string) string {
	bytesToAddress := func(buf []byte) util.Address {
		if len(buf) == 4 {
			return util.V4AddressFromBytes(buf)
		}
		return util.V6AddressFromBytes(buf)
	}

	raw := []byte(key)

	// First 8 bytes are pid and ports
	h := binary.LittleEndian.Uint64(raw[:8])
	pid := h >> 32
	sport := (h >> 16) & 0xffff
	dport := h & 0xffff

	// Then we have the family, type
	family := (raw[8] >> 4) & 0xf
	typ := raw[8] & 0xf

	// Finally source addr, dest addr
	addrSize := 4
	if ConnectionFamily(family) == AFINET6 {
		addrSize = 16
	}

	source := bytesToAddress(raw[9 : 9+addrSize])
	dest := bytesToAddress(raw[9+addrSize : 9+2*addrSize])

	return fmt.Sprintf(keyFmt, pid, source, sport, dest, dport, family, typ)
}

// ConnectionSummary returns a string summarizing a connection
func ConnectionSummary(c *ConnectionStats, names map[util.Address][]dns.Hostname) string {
	str := fmt.Sprintf(
		"[%s%s] [PID: %d] [%v:%d ⇄ %v:%d] ",
		c.Type,
		c.Family,
		c.Pid,
		printAddress(c.Source, names[c.Source]),
		c.SPort,
		printAddress(c.Dest, names[c.Dest]),
		c.DPort,
	)
	if c.IPTranslation != nil {
		str += fmt.Sprintf(
			"xlated [%v:%d ⇄ %v:%d] ",
			c.IPTranslation.ReplSrcIP,
			c.IPTranslation.ReplSrcPort,
			c.IPTranslation.ReplDstIP,
			c.IPTranslation.ReplDstPort,
		)
	}

	var stc StatCounters
	cookies := make([]uint32, 0, len(c.Monotonic))
	for _, st := range c.Monotonic {
		stc = stc.Add(st.StatCounters)
		cookies = append(cookies, st.Cookie)
	}

	str += fmt.Sprintf("(%s) %s sent (+%s), %s received (+%s)",
		c.Direction,
		humanize.Bytes(stc.SentBytes), humanize.Bytes(c.Last.SentBytes),
		humanize.Bytes(stc.RecvBytes), humanize.Bytes(c.Last.RecvBytes),
	)

	if c.Type == TCP {
		str += fmt.Sprintf(
			", %d retransmits (+%d), RTT %s (± %s), %d established (+%d), %d closed (+%d)",
			stc.Retransmits, c.Last.Retransmits,
			time.Duration(c.RTT)*time.Microsecond,
			time.Duration(c.RTTVar)*time.Microsecond,
			stc.TCPEstablished, c.Last.TCPEstablished,
			stc.TCPClosed, c.Last.TCPClosed,
		)
	}

	str += fmt.Sprintf(", last update epoch: %d, cookies: %+v", c.LastUpdateEpoch, cookies)
	str += fmt.Sprintf(", protocol: %v", c.Protocol)

	return str
}

func printAddress(address util.Address, names []dns.Hostname) string {
	if len(names) == 0 {
		return address.String()
	}

	var b strings.Builder
	b.WriteString(dns.ToString(names[0]))
	for _, s := range names[1:] {
		b.WriteString(",")
		b.WriteString(dns.ToString(s))
	}
	return b.String()
}

// HTTPKeyTuplesFromConn build the key for the http map based on whether the local or remote side is http.
func HTTPKeyTuplesFromConn(c ConnectionStats) [2]http.KeyTuple {
	// Retrieve translated addresses
	laddr, lport := GetNATLocalAddress(c)
	raddr, rport := GetNATRemoteAddress(c)

	// HTTP data is always indexed as (client, server), but we don't know which is the remote
	// and which is the local address. To account for this, we'll construct 2 possible
	// http keys and check for both of them in our http aggregations map.
	return [2]http.KeyTuple{
		http.NewKeyTuple(laddr, raddr, lport, rport),
		http.NewKeyTuple(raddr, laddr, rport, lport),
	}
}

func generateConnectionKey(c ConnectionStats, buf []byte, useNAT bool) []byte {
	laddr, sport := c.Source, c.SPort
	raddr, dport := c.Dest, c.DPort
	if useNAT {
		laddr, sport = GetNATLocalAddress(c)
		raddr, dport = GetNATRemoteAddress(c)
	}

	n := 0
	// Byte-packing to improve creation speed
	// PID (32 bits) + SPort (16 bits) + DPort (16 bits) = 64 bits
	p0 := uint64(c.Pid)<<32 | uint64(sport)<<16 | uint64(dport)
	binary.LittleEndian.PutUint64(buf[0:], p0)
	n += 8

	// Family (4 bits) + Type (4 bits) = 8 bits
	buf[n] = uint8(c.Family)<<4 | uint8(c.Type)
	n++

	n += laddr.WriteTo(buf[n:]) // 4 or 16 bytes
	n += raddr.WriteTo(buf[n:]) // 4 or 16 bytes
	return buf[:n]
}

// Sub returns s-other
func (s StatCounters) Sub(other StatCounters) (sc StatCounters, underflow bool) {
	if s.RecvBytes < other.RecvBytes ||
		s.RecvPackets < other.RecvPackets ||
		(s.Retransmits < other.Retransmits && s.Retransmits > 0) ||
		s.SentBytes < other.SentBytes ||
		s.SentPackets < other.SentPackets ||
		(s.TCPClosed < other.TCPClosed && s.TCPClosed > 0) ||
		(s.TCPEstablished < other.TCPEstablished && s.TCPEstablished > 0) {
		return sc, true
	}

	sc = StatCounters{
		RecvBytes:   s.RecvBytes - other.RecvBytes,
		RecvPackets: s.RecvPackets - other.RecvPackets,
		SentBytes:   s.SentBytes - other.SentBytes,
		SentPackets: s.SentPackets - other.SentPackets,
	}

	if s.Retransmits > 0 {
		sc.Retransmits = s.Retransmits - other.Retransmits
	}
	if s.TCPEstablished > 0 {
		sc.TCPEstablished = s.TCPEstablished - other.TCPEstablished
	}
	if s.TCPClosed > 0 {
		sc.TCPClosed = s.TCPClosed - other.TCPClosed
	}

	return sc, false
}

// Add returns s+other
func (s StatCounters) Add(other StatCounters) StatCounters {
	return StatCounters{
		RecvBytes:      s.RecvBytes + other.RecvBytes,
		RecvPackets:    s.RecvPackets + other.RecvPackets,
		Retransmits:    s.Retransmits + other.Retransmits,
		SentBytes:      s.SentBytes + other.SentBytes,
		SentPackets:    s.SentPackets + other.SentPackets,
		TCPClosed:      s.TCPClosed + other.TCPClosed,
		TCPEstablished: s.TCPEstablished + other.TCPEstablished,
	}
}

func maxUint64(a, b uint64) uint64 {
	if a > b {
		return a
	}

	return b
}

func maxUint32(a, b uint32) uint32 {
	if a > b {
		return a
	}

	return b
}

// Max returns max(s, other)
func (s StatCounters) Max(other StatCounters) StatCounters {
	return StatCounters{
		RecvBytes:      maxUint64(s.RecvBytes, other.RecvBytes),
		RecvPackets:    maxUint64(s.RecvPackets, other.RecvPackets),
		Retransmits:    maxUint32(s.Retransmits, other.Retransmits),
		SentBytes:      maxUint64(s.SentBytes, other.SentBytes),
		SentPackets:    maxUint64(s.SentPackets, other.SentPackets),
		TCPClosed:      maxUint32(s.TCPClosed, other.TCPClosed),
		TCPEstablished: maxUint32(s.TCPEstablished, other.TCPEstablished),
	}
}<|MERGE_RESOLUTION|>--- conflicted
+++ resolved
@@ -299,13 +299,11 @@
 
 	IntraHost bool
 	IsAssured bool
-<<<<<<< HEAD
 
 	ContainerID string
 	PidExecTime int64
-=======
-	Protocol  ProtocolType
->>>>>>> 879bf00e
+
+	Protocol ProtocolType
 }
 
 // Via has info about the routing decision for a flow
