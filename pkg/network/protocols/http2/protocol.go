--- conflicted
+++ resolved
@@ -11,11 +11,8 @@
 	"errors"
 	"fmt"
 	"strings"
-<<<<<<< HEAD
+	"sync"
 	"time"
-=======
-	"sync"
->>>>>>> 7a05bb21
 	"unsafe"
 
 	"github.com/cihub/seelog"
@@ -41,14 +38,6 @@
 	// TODO: Do we need to duplicate?
 	telemetry *http.Telemetry
 	// TODO: Do we need to duplicate?
-<<<<<<< HEAD
-	statkeeper     *http.StatKeeper
-	mapCleaner     *ddebpf.MapCleaner
-	eventsConsumer *events.Consumer
-
-	// kernelTelemetry is used to retrieve metrics from the kernel
-	http2Telemetry *kernelTelemetry
-=======
 	statkeeper              *http.StatKeeper
 	http2InFlightMapCleaner *ddebpf.MapCleaner
 	dynamicTableMapCleaner  *ddebpf.MapCleaner
@@ -57,7 +46,9 @@
 	terminatedConnectionsEventsConsumer *events.Consumer
 	terminatedConnections               []netebpf.ConnTuple
 	terminatedConnectionMux             sync.Mutex
->>>>>>> 7a05bb21
+
+	// kernelTelemetry is used to retrieve metrics from the kernel
+	http2Telemetry *kernelTelemetry
 }
 
 const (
@@ -219,15 +210,12 @@
 
 func (p *protocol) PostStart(mgr *manager.Manager) error {
 	// Setup map cleaner after manager start.
-<<<<<<< HEAD
 	p.setupMapCleaner(mgr)
 	go func() {
 		p.UpdateKernelTelemetry(mgr)
 	}()
-=======
 	p.setupHTTP2InFlightMapCleaner(mgr)
 	p.setupDynamicTableMapCleaner(mgr)
->>>>>>> 7a05bb21
 
 	return nil
 }
