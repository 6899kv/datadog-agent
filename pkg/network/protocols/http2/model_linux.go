--- conflicted
+++ resolved
@@ -23,30 +23,6 @@
 	"github.com/DataDog/datadog-agent/pkg/process/util"
 )
 
-<<<<<<< HEAD
-// Path returns the URL from the request fragment captured in eBPF.
-func (tx *EbpfTx) Path(buffer []byte) ([]byte, bool) {
-	var str string
-	var err error
-	if tx.Stream.Path_size == 2 {
-		fmt.Println("tsst")
-	}
-	if tx.Stream.Path_size == 0 || int(tx.Stream.Path_size) > len(tx.Stream.Request_path) {
-		return nil, false
-	}
-
-	if tx.Stream.Is_huffman {
-		// trim null byte + after
-		str, err = hpack.HuffmanDecodeToString(tx.Stream.Request_path[:tx.Stream.Path_size])
-		if err != nil {
-			return nil, false
-		}
-	} else {
-		// string is not huffman decoded so we can just copy it.
-		//str = string(tx.Stream.Request_path[:tx.Stream.Path_size])
-		str, err = hpack.HuffmanDecodeToString(tx.Stream.Request_path[:tx.Stream.Path_size])
-
-=======
 // decodeHTTP2Path tries to decode (Huffman) the path from the given buffer.
 // Possible errors:
 // - If the given pathSize is 0.
@@ -64,7 +40,6 @@
 	str, err := hpack.HuffmanDecodeToString(buf[:pathSize])
 	if err != nil {
 		return nil, err
->>>>>>> e3cd5f8b
 	}
 
 	if len(str) == 0 {
@@ -80,10 +55,17 @@
 
 // Path returns the URL from the request fragment captured in eBPF.
 func (tx *EbpfTx) Path(buffer []byte) ([]byte, bool) {
-	res, err := decodeHTTP2Path(tx.Stream.Request_path, tx.Stream.Path_size)
-	if err != nil {
-		return nil, false
-	}
+	var res []byte
+	var err error
+	if tx.Stream.Is_huffman {
+		res, err = decodeHTTP2Path(tx.Stream.Request_path, tx.Stream.Path_size)
+		if err != nil {
+			return nil, false
+		}
+	} else{
+		res = tx.Stream.Request_path[:tx.Stream.Path_size]
+	}
+
 	n := copy(buffer, res)
 	return buffer[:n], true
 }
