--- conflicted
+++ resolved
@@ -54,16 +54,14 @@
 		return nil
 	}
 
-<<<<<<< HEAD
 	if !c.EnableRuntimeCompiler {
 		log.Errorf("java TLS support requires runtime-compilation to be enabled")
 		return nil
 	}
-	javaUSMAgentJarPath = filepath.Join(c.JavaDir, agentUSMJar)
-=======
+
 	javaUSMAgentArgs = c.JavaAgentArgs
 	javaUSMAgentJarPath = filepath.Join(c.JavaDir, AgentUSMJar)
->>>>>>> d63472f9
+
 	jar, err := os.Open(javaUSMAgentJarPath)
 	if err != nil {
 		log.Errorf("java TLS can't access to agent-usm.jar file %s : %s", javaUSMAgentJarPath, err)
