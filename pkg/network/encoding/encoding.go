// Unless explicitly stated otherwise all files in this repository are licensed
// under the Apache License Version 2.0.
// This product includes software developed at Datadog (https://www.datadoghq.com/).
// Copyright 2016-present Datadog, Inc.

package encoding

import (
	"io"
	"strings"

	"github.com/gogo/protobuf/jsonpb"

	model "github.com/DataDog/agent-payload/v5/process"
	"github.com/DataDog/datadog-agent/pkg/config"
	"github.com/DataDog/datadog-agent/pkg/network"
)

var (
	pSerializer = protoSerializer{}
	jSerializer = jsonSerializer{
		marshaller: jsonpb.Marshaler{
			EmitDefaults: true,
		},
	}
)

// Marshaler is an interface implemented by all Connections serializers
type Marshaler interface {
<<<<<<< HEAD
	Marshal(conns *model.Connections) ([]byte, error)
=======
	Marshal(conns *network.Connections, writer io.Writer) error
>>>>>>> f63bdede
	ContentType() string
}

// Unmarshaler is an interface implemented by all Connections deserializers
type Unmarshaler interface {
	Unmarshal([]byte) (*model.Connections, error)
}

// GetMarshaler returns the appropriate Marshaler based on the given accept header
func GetMarshaler(accept string) Marshaler {
	if strings.Contains(accept, ContentTypeProtobuf) {
		return pSerializer
	}

	return jSerializer
}

// GetUnmarshaler returns the appropriate Unmarshaler based on the given content type
func GetUnmarshaler(ctype string) Unmarshaler {
	if strings.Contains(ctype, ContentTypeProtobuf) {
		return pSerializer
	}

	return jSerializer
}

<<<<<<< HEAD
// ConnectionsModeler contains all the necessary structs for modeling a connection.
type ConnectionsModeler struct {
	httpEncoder                 *httpEncoder
	http2Encoder                *http2Encoder
	kafkaEncoder                *kafkaEncoder
	connTelemetryMap            map[string]int64
	compilationTelemetryByAsset map[string]*model.RuntimeCompilationTelemetry
	kernelHeaderFetchResult     model.KernelHeaderFetchResult
	coreTelemetryByAsset        map[string]model.COREResult
	agentCfg                    *model.AgentConfiguration
	prebuiltEBPFAssets          []string
	batchIndex                  int
}

// NewConnectionsModeler initializes the connection modeler with encoders, telemetry, and agent configuration for
// the existing connections. The ConnectionsModeler holds the traffic encoders grouped by USM logic.
// It also includes formatted connection telemetry related to all batches, not specific batches.
// Furthermore, it stores the current agent configuration which applies to all instances related to the entire set of connections,
// rather than just individual batches.
func NewConnectionsModeler(conns *network.Connections) *ConnectionsModeler {
	return &ConnectionsModeler{
		httpEncoder:                 newHTTPEncoder(conns.HTTP),
		http2Encoder:                newHTTP2Encoder(conns.HTTP2),
		kafkaEncoder:                newKafkaEncoder(conns.Kafka),
		connTelemetryMap:            FormatConnectionTelemetry(conns.ConnTelemetry),
		compilationTelemetryByAsset: FormatCompilationTelemetry(conns.CompilationTelemetryByAsset),
		kernelHeaderFetchResult:     model.KernelHeaderFetchResult(conns.KernelHeaderFetchResult),
		coreTelemetryByAsset:        FormatCORETelemetry(conns.CORETelemetryByAsset),
		prebuiltEBPFAssets:          conns.PrebuiltAssets,
		agentCfg: &model.AgentConfiguration{
=======
func modelConnections(builder *model.ConnectionsBuilder, conns *network.Connections) {
	cfgOnce.Do(func() {
		agentCfg = &model.AgentConfiguration{
>>>>>>> f63bdede
			NpmEnabled: config.SystemProbe.GetBool("network_config.enabled"),
			UsmEnabled: config.SystemProbe.GetBool("service_monitoring_config.enabled"),
			DsmEnabled: config.SystemProbe.GetBool("data_streams_config.enabled"),
		},
	}
}

// Close cleans all encoders resources.
func (c *ConnectionsModeler) Close() {
	c.httpEncoder.Close()
	c.http2Encoder.Close()
	c.kafkaEncoder.Close()
}

<<<<<<< HEAD
// ModelConnections returns network connections after modeling for all supported types of traffic.
func (c *ConnectionsModeler) ModelConnections(conns *network.Connections) *model.Connections {
	agentConns := make([]*model.Connection, len(conns.Conns))
=======
>>>>>>> f63bdede
	routeIndex := make(map[string]RouteIdx)

	ipc := make(ipCache, len(conns.Conns)/2)
	dnsFormatter := newDNSFormatter(conns, ipc)
	tagsSet := network.NewTagsSet()

<<<<<<< HEAD
	for i, conn := range conns.Conns {
		agentConns[i] = FormatConnection(conn, routeIndex, c.httpEncoder, c.http2Encoder, c.kafkaEncoder, dnsFormatter, ipc, tagsSet)
=======
	for _, conn := range conns.Conns {
		builder.AddConns(func(builder *model.ConnectionBuilder) {
			FormatConnection(builder, conn, routeIndex, httpEncoder, http2Encoder, kafkaEncoder, dnsFormatter, ipc, tagsSet)
		})
>>>>>>> f63bdede
	}

	routes := make([]*model.Route, len(routeIndex))
	for _, v := range routeIndex {
		routes[v.Idx] = &v.Route
	}

<<<<<<< HEAD
	payload := new(model.Connections)
	payload.AgentConfiguration = c.agentCfg
	payload.Conns = agentConns
	payload.Domains = dnsFormatter.Domains()
	payload.Dns = dnsFormatter.DNS()
	payload.Routes = routes
	payload.Tags = tagsSet.GetStrings()

	// include telemetry only in the first batch for all the connections
	if c.batchIndex == 0 {
		payload.ConnTelemetryMap = c.connTelemetryMap
		payload.CompilationTelemetryByAsset = c.compilationTelemetryByAsset
		payload.KernelHeaderFetchResult = c.kernelHeaderFetchResult
		payload.CORETelemetryByAsset = c.coreTelemetryByAsset
		payload.PrebuiltEBPFAssets = c.prebuiltEBPFAssets
	}
	c.batchIndex++

	return payload
=======
	builder.SetAgentConfiguration(func(w *model.AgentConfigurationBuilder) {
		w.SetDsmEnabled(agentCfg.DsmEnabled)
		w.SetNpmEnabled(agentCfg.NpmEnabled)
		w.SetUsmEnabled(agentCfg.UsmEnabled)
	})
	for _, d := range dnsFormatter.Domains() {
		builder.AddDomains(d)
	}

	for _, route := range routes {
		builder.AddRoutes(func(w *model.RouteBuilder) {
			w.SetSubnet(func(w *model.SubnetBuilder) {
				w.SetAlias(route.Subnet.Alias)
			})
		})
	}

	dnsFormatter.FormatDNS(builder)

	for _, tag := range tagsSet.GetStrings() {
		builder.AddTags(tag)
	}

	FormatConnectionTelemetry(builder, conns.ConnTelemetry)
	FormatCompilationTelemetry(builder, conns.CompilationTelemetryByAsset)
	FormatCORETelemetry(builder, conns.CORETelemetryByAsset)
	builder.SetKernelHeaderFetchResult(uint64(conns.KernelHeaderFetchResult))
	for _, asset := range conns.PrebuiltAssets {
		builder.AddPrebuiltEBPFAssets(asset)
	}

>>>>>>> f63bdede
}<|MERGE_RESOLUTION|>--- conflicted
+++ resolved
@@ -8,10 +8,12 @@
 import (
 	"io"
 	"strings"
+	"sync"
 
 	"github.com/gogo/protobuf/jsonpb"
 
 	model "github.com/DataDog/agent-payload/v5/process"
+
 	"github.com/DataDog/datadog-agent/pkg/config"
 	"github.com/DataDog/datadog-agent/pkg/network"
 )
@@ -23,15 +25,14 @@
 			EmitDefaults: true,
 		},
 	}
+
+	cfgOnce  = sync.Once{}
+	agentCfg *model.AgentConfiguration
 )
 
 // Marshaler is an interface implemented by all Connections serializers
 type Marshaler interface {
-<<<<<<< HEAD
-	Marshal(conns *model.Connections) ([]byte, error)
-=======
 	Marshal(conns *network.Connections, writer io.Writer) error
->>>>>>> f63bdede
 	ContentType() string
 }
 
@@ -58,77 +59,31 @@
 	return jSerializer
 }
 
-<<<<<<< HEAD
-// ConnectionsModeler contains all the necessary structs for modeling a connection.
-type ConnectionsModeler struct {
-	httpEncoder                 *httpEncoder
-	http2Encoder                *http2Encoder
-	kafkaEncoder                *kafkaEncoder
-	connTelemetryMap            map[string]int64
-	compilationTelemetryByAsset map[string]*model.RuntimeCompilationTelemetry
-	kernelHeaderFetchResult     model.KernelHeaderFetchResult
-	coreTelemetryByAsset        map[string]model.COREResult
-	agentCfg                    *model.AgentConfiguration
-	prebuiltEBPFAssets          []string
-	batchIndex                  int
-}
-
-// NewConnectionsModeler initializes the connection modeler with encoders, telemetry, and agent configuration for
-// the existing connections. The ConnectionsModeler holds the traffic encoders grouped by USM logic.
-// It also includes formatted connection telemetry related to all batches, not specific batches.
-// Furthermore, it stores the current agent configuration which applies to all instances related to the entire set of connections,
-// rather than just individual batches.
-func NewConnectionsModeler(conns *network.Connections) *ConnectionsModeler {
-	return &ConnectionsModeler{
-		httpEncoder:                 newHTTPEncoder(conns.HTTP),
-		http2Encoder:                newHTTP2Encoder(conns.HTTP2),
-		kafkaEncoder:                newKafkaEncoder(conns.Kafka),
-		connTelemetryMap:            FormatConnectionTelemetry(conns.ConnTelemetry),
-		compilationTelemetryByAsset: FormatCompilationTelemetry(conns.CompilationTelemetryByAsset),
-		kernelHeaderFetchResult:     model.KernelHeaderFetchResult(conns.KernelHeaderFetchResult),
-		coreTelemetryByAsset:        FormatCORETelemetry(conns.CORETelemetryByAsset),
-		prebuiltEBPFAssets:          conns.PrebuiltAssets,
-		agentCfg: &model.AgentConfiguration{
-=======
 func modelConnections(builder *model.ConnectionsBuilder, conns *network.Connections) {
 	cfgOnce.Do(func() {
 		agentCfg = &model.AgentConfiguration{
->>>>>>> f63bdede
 			NpmEnabled: config.SystemProbe.GetBool("network_config.enabled"),
 			UsmEnabled: config.SystemProbe.GetBool("service_monitoring_config.enabled"),
 			DsmEnabled: config.SystemProbe.GetBool("data_streams_config.enabled"),
-		},
-	}
-}
+		}
+	})
 
-// Close cleans all encoders resources.
-func (c *ConnectionsModeler) Close() {
-	c.httpEncoder.Close()
-	c.http2Encoder.Close()
-	c.kafkaEncoder.Close()
-}
-
-<<<<<<< HEAD
-// ModelConnections returns network connections after modeling for all supported types of traffic.
-func (c *ConnectionsModeler) ModelConnections(conns *network.Connections) *model.Connections {
-	agentConns := make([]*model.Connection, len(conns.Conns))
-=======
->>>>>>> f63bdede
 	routeIndex := make(map[string]RouteIdx)
+	httpEncoder := newHTTPEncoder(conns.HTTP)
+	defer httpEncoder.Close()
+	kafkaEncoder := newKafkaEncoder(conns.Kafka)
+	defer kafkaEncoder.Close()
+	http2Encoder := newHTTP2Encoder(conns.HTTP2)
+	defer http2Encoder.Close()
 
 	ipc := make(ipCache, len(conns.Conns)/2)
 	dnsFormatter := newDNSFormatter(conns, ipc)
 	tagsSet := network.NewTagsSet()
 
-<<<<<<< HEAD
-	for i, conn := range conns.Conns {
-		agentConns[i] = FormatConnection(conn, routeIndex, c.httpEncoder, c.http2Encoder, c.kafkaEncoder, dnsFormatter, ipc, tagsSet)
-=======
 	for _, conn := range conns.Conns {
 		builder.AddConns(func(builder *model.ConnectionBuilder) {
 			FormatConnection(builder, conn, routeIndex, httpEncoder, http2Encoder, kafkaEncoder, dnsFormatter, ipc, tagsSet)
 		})
->>>>>>> f63bdede
 	}
 
 	routes := make([]*model.Route, len(routeIndex))
@@ -136,27 +91,6 @@
 		routes[v.Idx] = &v.Route
 	}
 
-<<<<<<< HEAD
-	payload := new(model.Connections)
-	payload.AgentConfiguration = c.agentCfg
-	payload.Conns = agentConns
-	payload.Domains = dnsFormatter.Domains()
-	payload.Dns = dnsFormatter.DNS()
-	payload.Routes = routes
-	payload.Tags = tagsSet.GetStrings()
-
-	// include telemetry only in the first batch for all the connections
-	if c.batchIndex == 0 {
-		payload.ConnTelemetryMap = c.connTelemetryMap
-		payload.CompilationTelemetryByAsset = c.compilationTelemetryByAsset
-		payload.KernelHeaderFetchResult = c.kernelHeaderFetchResult
-		payload.CORETelemetryByAsset = c.coreTelemetryByAsset
-		payload.PrebuiltEBPFAssets = c.prebuiltEBPFAssets
-	}
-	c.batchIndex++
-
-	return payload
-=======
 	builder.SetAgentConfiguration(func(w *model.AgentConfigurationBuilder) {
 		w.SetDsmEnabled(agentCfg.DsmEnabled)
 		w.SetNpmEnabled(agentCfg.NpmEnabled)
@@ -188,5 +122,4 @@
 		builder.AddPrebuiltEBPFAssets(asset)
 	}
 
->>>>>>> f63bdede
 }