// Unless explicitly stated otherwise all files in this repository are licensed
// under the Apache License Version 2.0.
// This product includes software developed at Datadog (https://www.datadoghq.com/).
// Copyright 2016-present Datadog, Inc.

//go:build linux_bpf

package usm

import (
	"bytes"
	"crypto/tls"
	"errors"
	"fmt"
	"io"
	"math/rand"
	"net"
	nethttp "net/http"
	"net/url"
	"os"
	"reflect"
	"strconv"
	"strings"
	"sync"
	"testing"
	"time"

	"golang.org/x/net/http2"
	"golang.org/x/net/http2/h2c"

	"github.com/cihub/seelog"
	"github.com/stretchr/testify/assert"
	"github.com/stretchr/testify/require"
	"github.com/stretchr/testify/suite"

	manager "github.com/DataDog/ebpf-manager"

	"github.com/DataDog/datadog-agent/pkg/config"
	"github.com/DataDog/datadog-agent/pkg/ebpf/ebpftest"
	networkconfig "github.com/DataDog/datadog-agent/pkg/network/config"
	netlink "github.com/DataDog/datadog-agent/pkg/network/netlink/testutil"
	"github.com/DataDog/datadog-agent/pkg/network/protocols"
	"github.com/DataDog/datadog-agent/pkg/network/protocols/http"
	"github.com/DataDog/datadog-agent/pkg/network/protocols/http/testutil"
	usmhttp2 "github.com/DataDog/datadog-agent/pkg/network/protocols/http2"
	libtelemetry "github.com/DataDog/datadog-agent/pkg/network/protocols/telemetry"
	"github.com/DataDog/datadog-agent/pkg/util/kernel"
	"github.com/DataDog/datadog-agent/pkg/util/log"
)

func TestMain(m *testing.M) {
	logLevel := os.Getenv("DD_LOG_LEVEL")
	if logLevel == "" {
		logLevel = "warn"
	}
	log.SetupLogger(seelog.Default, logLevel)
	os.Exit(m.Run())
}

const (
	kb = 1024
	mb = 1024 * kb

	http2SrvAddr    = "http://127.0.0.1:8082"
	http2SrvPortStr = ":8082"
	http2SrvPort    = 8082
)

var (
	emptyBody = []byte(nil)
	kv        = kernel.MustHostVersion()
)

func skipIfUSMNotSupported(t *testing.T) {
	if kv < http.MinimumKernelVersion {
		t.Skipf("USM is not supported on %v", kv)
	}
}

func TestMonitorProtocolFail(t *testing.T) {
	failingStartupMock := func(_ *manager.Manager) error {
		return fmt.Errorf("mock error")
	}

	testCases := []struct {
		name string
		spec protocolMockSpec
	}{
		{name: "PreStart fails", spec: protocolMockSpec{preStartFn: failingStartupMock}},
		{name: "PostStart fails", spec: protocolMockSpec{postStartFn: failingStartupMock}},
	}

	for _, tt := range testCases {
		t.Run(tt.name, func(t *testing.T) {
			// Replace the HTTP protocol with a Mock
			patchProtocolMock(t, tt.spec)

			cfg := networkconfig.New()
			cfg.EnableHTTPMonitoring = true
			monitor, err := NewMonitor(cfg, nil, nil, nil)
			skipIfNotSupported(t, err)
			require.NoError(t, err)
			t.Cleanup(monitor.Stop)

			err = monitor.Start()
			require.ErrorIs(t, err, errNoProtocols)
		})
	}
}

type HTTPTestSuite struct {
	suite.Suite
}

func TestHTTP(t *testing.T) {
	skipIfUSMNotSupported(t)
	ebpftest.TestBuildModes(t, []ebpftest.BuildMode{ebpftest.Prebuilt, ebpftest.RuntimeCompiled, ebpftest.CORE}, "", func(t *testing.T) {
		suite.Run(t, new(HTTPTestSuite))
	})
}

func (s *HTTPTestSuite) TestHTTPStats() {
	t := s.T()
	t.Run("status code", func(t *testing.T) {
		testHTTPStats(t, true)
	})
	t.Run("status class", func(t *testing.T) {
		testHTTPStats(t, false)
	})
}

func testHTTPStats(t *testing.T, aggregateByStatusCode bool) {
	// Start an HTTP server on localhost:8080
	serverAddr := "127.0.0.1:8080"
	srvDoneFn := testutil.HTTPServer(t, serverAddr, testutil.Options{
		EnableKeepAlive: true,
	})
	t.Cleanup(srvDoneFn)

	cfg := networkconfig.New()
	cfg.EnableHTTPStatsByStatusCode = aggregateByStatusCode
	monitor := newHTTPMonitorWithCfg(t, cfg)

	resp, err := nethttp.Get(fmt.Sprintf("http://%s/%d/test", serverAddr, nethttp.StatusNoContent))
	require.NoError(t, err)
	_ = resp.Body.Close()
	srvDoneFn()

	// Iterate through active connections until we find connection created above
	require.Eventuallyf(t, func() bool {
		stats := getHTTPStats(t, monitor)

		for key, reqStats := range stats {
			if key.Method == http.MethodGet && strings.HasSuffix(key.Path.Content.Get(), "/test") && (key.SrcPort == 8080 || key.DstPort == 8080) {
				currentStats := reqStats.Data[reqStats.NormalizeStatusCode(204)]
				if currentStats != nil && currentStats.Count == 1 {
					return true
				}
			}
		}

		return false
	}, 3*time.Second, 100*time.Millisecond, "couldn't find http connection matching: %s", serverAddr)
}

func (s *HTTPTestSuite) TestHTTPMonitorCaptureRequestMultipleTimes() {
	t := s.T()

	for _, TCPTimestamp := range []struct {
		name  string
		value bool
	}{
		{name: "without TCP timestamp option", value: false},
		{name: "with TCP timestamp option", value: true},
	} {
		t.Run(TCPTimestamp.name, func(t *testing.T) {

			monitor := newHTTPMonitor(t)

			serverAddr := "localhost:8081"
			srvDoneFn := testutil.HTTPServer(t, serverAddr, testutil.Options{
				EnableTCPTimestamp: &TCPTimestamp.value,
			})

			client := nethttp.Client{}

			req, err := nethttp.NewRequest(httpMethods[0], fmt.Sprintf("http://%s/%d/request", serverAddr, nethttp.StatusOK), nil)
			require.NoError(t, err)

			expectedOccurrences := 10
			for i := 0; i < expectedOccurrences; i++ {
				resp, err := client.Do(req)
				require.NoError(t, err)
				// Have to read the response body to ensure the client will be able to properly close the connection.
				io.Copy(io.Discard, resp.Body)
				resp.Body.Close()
			}
			srvDoneFn()

			occurrences := 0
			require.Eventually(t, func() bool {
				stats := getHTTPStats(t, monitor)
				occurrences += countRequestOccurrences(stats, req)
				return occurrences == expectedOccurrences
			}, time.Second*3, time.Millisecond*100, "Expected to find a request %d times, instead captured %d", occurrences, expectedOccurrences)
		})
	}
}

// TestHTTPMonitorLoadWithIncompleteBuffers sends thousands of requests without getting responses for them, in parallel
// we send another request. We expect to capture the another request but not the incomplete requests.
func (s *HTTPTestSuite) TestHTTPMonitorLoadWithIncompleteBuffers() {
	t := s.T()

	slowServerAddr := "localhost:8080"
	fastServerAddr := "localhost:8081"

	monitor := newHTTPMonitor(t)
	slowSrvDoneFn := testutil.HTTPServer(t, slowServerAddr, testutil.Options{
		SlowResponse: time.Millisecond * 500, // Half a second.
		WriteTimeout: time.Millisecond * 200,
		ReadTimeout:  time.Millisecond * 200,
	})

	fastSrvDoneFn := testutil.HTTPServer(t, fastServerAddr, testutil.Options{})
	abortedRequestFn := requestGenerator(t, fmt.Sprintf("%s/ignore", slowServerAddr), emptyBody)
	wg := sync.WaitGroup{}
	abortedRequests := make(chan *nethttp.Request, 100)
	for i := 0; i < 100; i++ {
		wg.Add(1)
		go func() {
			defer wg.Done()
			req := abortedRequestFn()
			abortedRequests <- req
		}()
	}
	fastReq := requestGenerator(t, fastServerAddr, emptyBody)()
	wg.Wait()
	close(abortedRequests)
	slowSrvDoneFn()
	fastSrvDoneFn()

	foundFastReq := false
	// We are iterating for a couple of iterations and making sure the aborted requests will never be found.
	// Since the every call for monitor.GetHTTPStats will delete the pop all entries, and we want to find fastReq
	// then we are using a variable to check if "we ever found it" among the iterations.
	for i := 0; i < 10; i++ {
		time.Sleep(10 * time.Millisecond)
		stats := getHTTPStats(t, monitor)
		for req := range abortedRequests {
			requestNotIncluded(t, stats, req)
		}

		included, err := isRequestIncludedOnce(stats, fastReq)
		require.NoError(t, err)
		foundFastReq = foundFastReq || included
	}

	require.True(t, foundFastReq)
}

func (s *HTTPTestSuite) TestHTTPMonitorIntegrationWithResponseBody() {
	t := s.T()
	targetAddr := "localhost:8080"
	serverAddr := "localhost:8080"

	tests := []struct {
		name            string
		requestBodySize int
	}{
		{
			name:            "no body",
			requestBodySize: 0,
		},
		{
			name:            "1kb body",
			requestBodySize: 1 * kb,
		},
		{
			name:            "10kb body",
			requestBodySize: 10 * kb,
		},
		{
			name:            "100kb body",
			requestBodySize: 100 * kb,
		},
		{
			name:            "500kb body",
			requestBodySize: 500 * kb,
		},
		{
			name:            "2mb body",
			requestBodySize: 2 * mb,
		},
		{
			name:            "10mb body",
			requestBodySize: 10 * mb,
		},
	}
	for _, tt := range tests {
		t.Run(tt.name, func(t *testing.T) {
			monitor := newHTTPMonitor(t)
			srvDoneFn := testutil.HTTPServer(t, serverAddr, testutil.Options{
				EnableKeepAlive: true,
			})
			t.Cleanup(srvDoneFn)

			requestFn := requestGenerator(t, targetAddr, bytes.Repeat([]byte("a"), tt.requestBodySize))
			var requests []*nethttp.Request
			for i := 0; i < 100; i++ {
				requests = append(requests, requestFn())
			}
			srvDoneFn()

			assertAllRequestsExists(t, monitor, requests)
		})
	}
}

func (s *HTTPTestSuite) TestHTTPMonitorIntegrationSlowResponse() {
	t := s.T()
	targetAddr := "localhost:8080"
	serverAddr := "localhost:8080"

	tests := []struct {
		name                         string
		mapCleanerIntervalSeconds    int
		httpIdleConnectionTTLSeconds int
		slowResponseTime             int
		shouldCapture                bool
	}{
		{
			name:                         "response reaching after cleanup",
			mapCleanerIntervalSeconds:    1,
			httpIdleConnectionTTLSeconds: 1,
			slowResponseTime:             3,
			shouldCapture:                false,
		},
		{
			name:                         "response reaching before cleanup",
			mapCleanerIntervalSeconds:    1,
			httpIdleConnectionTTLSeconds: 3,
			slowResponseTime:             1,
			shouldCapture:                true,
		},
		{
			name:                         "slow response reaching after ttl but cleaner not running",
			mapCleanerIntervalSeconds:    3,
			httpIdleConnectionTTLSeconds: 1,
			slowResponseTime:             2,
			shouldCapture:                true,
		},
	}
	for _, tt := range tests {
		t.Run(tt.name, func(t *testing.T) {
			config.ResetSystemProbeConfig(t)
			t.Setenv("DD_SERVICE_MONITORING_CONFIG_HTTP_MAP_CLEANER_INTERVAL_IN_S", strconv.Itoa(tt.mapCleanerIntervalSeconds))
			t.Setenv("DD_SERVICE_MONITORING_CONFIG_HTTP_IDLE_CONNECTION_TTL_IN_S", strconv.Itoa(tt.httpIdleConnectionTTLSeconds))
			monitor := newHTTPMonitor(t)

			slowResponseTimeout := time.Duration(tt.slowResponseTime) * time.Second
			serverTimeout := slowResponseTimeout + time.Second
			srvDoneFn := testutil.HTTPServer(t, serverAddr, testutil.Options{
				WriteTimeout: serverTimeout,
				ReadTimeout:  serverTimeout,
				SlowResponse: slowResponseTimeout,
			})
			t.Cleanup(srvDoneFn)

			// Perform a number of random requests
			req := requestGenerator(t, targetAddr, emptyBody)()
			srvDoneFn()

			// Ensure all captured transactions get sent to user-space
			time.Sleep(10 * time.Millisecond)
			stats := getHTTPStats(t, monitor)

			if tt.shouldCapture {
				includesRequest(t, stats, req)
			} else {
				requestNotIncluded(t, stats, req)
			}
		})
	}
}

func (s *HTTPTestSuite) TestHTTPMonitorIntegration() {
	t := s.T()
	targetAddr := "localhost:8080"
	serverAddr := "localhost:8080"

	t.Run("with keep-alives", func(t *testing.T) {
		testHTTPMonitor(t, targetAddr, serverAddr, 100, testutil.Options{
			EnableKeepAlive: true,
		})
	})
	t.Run("without keep-alives", func(t *testing.T) {
		testHTTPMonitor(t, targetAddr, serverAddr, 100, testutil.Options{
			EnableKeepAlive: false,
		})
	})
}

func (s *HTTPTestSuite) TestHTTPMonitorIntegrationWithNAT() {
	t := s.T()
	// SetupDNAT sets up a NAT translation from 2.2.2.2 to 1.1.1.1
	netlink.SetupDNAT(t)

	targetAddr := "2.2.2.2:8080"
	serverAddr := "1.1.1.1:8080"

	t.Run("with keep-alives", func(t *testing.T) {
		testHTTPMonitor(t, targetAddr, serverAddr, 100, testutil.Options{
			EnableKeepAlive: true,
		})
	})
	t.Run("without keep-alives", func(t *testing.T) {
		testHTTPMonitor(t, targetAddr, serverAddr, 100, testutil.Options{
			EnableKeepAlive: false,
		})
	})
}

func (s *HTTPTestSuite) TestRSTPacketRegression() {
	t := s.T()

	monitor := newHTTPMonitor(t)

	serverAddr := "127.0.0.1:8080"
	srvDoneFn := testutil.HTTPServer(t, serverAddr, testutil.Options{
		EnableKeepAlive: true,
	})
	t.Cleanup(srvDoneFn)

	// Create a "raw" TCP socket that will serve as our HTTP client
	// We do this in order to configure the socket option SO_LINGER
	// so we can force a RST packet to be sent during termination
	c, err := net.DialTimeout("tcp", serverAddr, 5*time.Second)
	if err != nil {
		t.Fatal(err)
	}

	// Issue HTTP request
	c.Write([]byte("GET /200/foobar HTTP/1.1\nHost: 127.0.0.1:8080\n\n"))
	io.Copy(io.Discard, c)

	// Configure SO_LINGER to 0 so that triggers an RST when the socket is terminated
	require.NoError(t, c.(*net.TCPConn).SetLinger(0))
	c.Close()
	time.Sleep(100 * time.Millisecond)

	// Assert that the HTTP request was correctly handled despite its forceful termination
	stats := getHTTPStats(t, monitor)
	url, err := url.Parse("http://127.0.0.1:8080/200/foobar")
	require.NoError(t, err)
	includesRequest(t, stats, &nethttp.Request{URL: url})
}

func (s *HTTPTestSuite) TestKeepAliveWithIncompleteResponseRegression() {
	t := s.T()

	monitor := newHTTPMonitor(t)

	const req = "GET /200/foobar HTTP/1.1\n"
	const rsp = "HTTP/1.1 200 OK\n"
	const serverAddr = "127.0.0.1:8080"

	srvFn := func(c net.Conn) {
		// emulates a half-transaction (beginning with a response)
		n, err := c.Write([]byte(rsp))
		require.NoError(t, err)
		require.Equal(t, len(rsp), n)

		// now we read the request from the client on the same connection
		b := make([]byte, len(req))
		n, err = c.Read(b)
		require.NoError(t, err)
		require.Equal(t, len(req), n)
		require.Equal(t, string(b), req)

		// and finally send the response completing a full HTTP transaction
		n, err = c.Write([]byte(rsp))
		require.NoError(t, err)
		require.Equal(t, len(rsp), n)
		c.Close()
	}
	srv := testutil.NewTCPServer(serverAddr, srvFn)
	done := make(chan struct{})
	srv.Run(done)
	t.Cleanup(func() { close(done) })

	c, err := net.DialTimeout("tcp", serverAddr, 5*time.Second)
	require.NoError(t, err)

	// ensure we're beginning the connection with a "headless" response from the
	// server. this emulates the case where system-probe started in the middle of
	// request/response cyle
	b := make([]byte, len(rsp))
	n, err := c.Read(b)
	require.NoError(t, err)
	require.Equal(t, len(rsp), n)
	require.Equal(t, string(b), rsp)

	// now perform a request
	n, err = c.Write([]byte(req))
	require.NoError(t, err)
	require.Equal(t, len(req), n)

	// and read the response completing a full transaction
	n, err = c.Read(b)
	require.NoError(t, err)
	require.Equal(t, len(rsp), n)
	require.Equal(t, string(b), rsp)

	// after this response, request, response cycle we should ensure that
	// we got a full HTTP transaction
	url, err := url.Parse("http://127.0.0.1:8080/200/foobar")
	require.NoError(t, err)
	assertAllRequestsExists(t, monitor, []*nethttp.Request{{URL: url, Method: "GET"}})
}

type USMHTTP2Suite struct {
	suite.Suite
}

type captureRange struct {
	lower int
	upper int
}

func TestHTTP2(t *testing.T) {
	currKernelVersion, err := kernel.HostVersion()
	require.NoError(t, err)
	if currKernelVersion < usmhttp2.MinimumKernelVersion {
		t.Skipf("HTTP2 monitoring can not run on kernel before %v", usmhttp2.MinimumKernelVersion)
	}

	ebpftest.TestBuildModes(t, []ebpftest.BuildMode{ebpftest.Prebuilt, ebpftest.RuntimeCompiled, ebpftest.CORE}, "", func(t *testing.T) {
		suite.Run(t, new(USMHTTP2Suite))
	})
}

func (s *USMHTTP2Suite) TestHTTP2DynamicTableCleanup() {
	t := s.T()
	cfg := networkconfig.New()
	cfg.EnableHTTP2Monitoring = true
	cfg.HTTP2DynamicTableMapCleanerInterval = 5 * time.Second

	startH2CServer(t)

	monitor, err := NewMonitor(cfg, nil, nil, nil)
	require.NoError(t, err)
	require.NoError(t, monitor.Start())
	defer monitor.Stop()

	numberOfRequests := usmhttp2.HTTP2TerminatedBatchSize
	clients := getClientsArray(t, 2)
	for i := 0; i < numberOfRequests; i++ {
		req, err := clients[i%2].Post(fmt.Sprintf("%s/test-%d", http2SrvAddr, i+1), "application/json", bytes.NewReader([]byte("test")))
		require.NoError(t, err, "could not make request")
		req.Body.Close()
	}

	matches := PrintableInt(0)

	require.Eventuallyf(t, func() bool {
		stats := monitor.GetProtocolStats()
		http2Stats, ok := stats[protocols.HTTP2]
		if !ok {
			return false
		}
		http2StatsTyped := http2Stats.(map[http.Key]*http.RequestStats)
		for key, stat := range http2StatsTyped {
			if (key.DstPort == http2SrvPort || key.SrcPort == http2SrvPort) && key.Method == http.MethodPost && strings.HasPrefix(key.Path.Content.Get(), "/test") {
				matches.Add(stat.Data[200].Count)
			}
		}

		return matches.Load() == numberOfRequests
	}, time.Second*10, time.Millisecond*100, "%v != %v", &matches, numberOfRequests)

	for _, client := range clients {
		client.CloseIdleConnections()
	}

	dynamicTableMap, _, err := monitor.ebpfProgram.GetMap("http2_dynamic_table")
	require.NoError(t, err)
	iterator := dynamicTableMap.Iterate()
	key := make([]byte, dynamicTableMap.KeySize())
	value := make([]byte, dynamicTableMap.ValueSize())
	count := 0
	for iterator.Next(&key, &value) {
		count++
	}
	require.GreaterOrEqual(t, count, 0)

	require.Eventually(t, func() bool {
		iterator = dynamicTableMap.Iterate()
		count = 0
		for iterator.Next(&key, &value) {
			count++
		}

		return count == 0
	}, cfg.HTTP2DynamicTableMapCleanerInterval*4, time.Millisecond*100)
}

func (s *USMHTTP2Suite) TestHTTP2ManyDifferentPaths() {
	t := s.T()
	cfg := networkconfig.New()
	cfg.EnableHTTP2Monitoring = true

	startH2CServer(t)

	monitor, err := NewMonitor(cfg, nil, nil, nil)
	require.NoError(t, err)
	require.NoError(t, monitor.Start())
	defer monitor.Stop()

	const (
		repetitionsPerRequest = 2
		// Should be bigger than the length of the http2_dynamic_table which is 1024
		numberOfRequests         = 1500
		expectedNumberOfRequests = numberOfRequests * repetitionsPerRequest
	)
	clients := getClientsArray(t, 1)
	for i := 0; i < numberOfRequests; i++ {
		for j := 0; j < repetitionsPerRequest; j++ {
			req, err := clients[0].Post(fmt.Sprintf("%s/test-%d", http2SrvAddr, i+1), "application/json", bytes.NewReader([]byte("test")))
			require.NoError(t, err, "could not make request")
			req.Body.Close()
		}
	}

	matches := PrintableInt(0)

	seenRequests := map[string]int{}
	assert.Eventuallyf(t, func() bool {
		stats := monitor.GetProtocolStats()
		http2Stats, ok := stats[protocols.HTTP2]
		if !ok {
			return false
		}
		http2StatsTyped := http2Stats.(map[http.Key]*http.RequestStats)
		for key, stat := range http2StatsTyped {
			if (key.DstPort == http2SrvPort || key.SrcPort == http2SrvPort) && key.Method == http.MethodPost && strings.HasPrefix(key.Path.Content.Get(), "/test") {
				if _, ok := seenRequests[key.Path.Content.Get()]; !ok {
					seenRequests[key.Path.Content.Get()] = 0
				}
				seenRequests[key.Path.Content.Get()] += stat.Data[200].Count
				matches.Add(stat.Data[200].Count)
			}
		}

		// Due to a known issue in http2, we might consider an RST packet as a response to a request and therefore
		// we might capture a request twice. This is why we are expecting to see 2*numberOfRequests instead of
		return expectedNumberOfRequests <= matches.Load() && matches.Load() <= expectedNumberOfRequests+1
	}, time.Second*10, time.Millisecond*100, "%v != %v", &matches, expectedNumberOfRequests)

	for i := 0; i < numberOfRequests; i++ {
		if v, ok := seenRequests[fmt.Sprintf("/test-%d", i+1)]; !ok || v != repetitionsPerRequest {
			t.Logf("path: /test-%d should have %d occurrences but instead has %d", i+1, repetitionsPerRequest, v)
		}
	}
}

func getExpectedOutcomeForPathWithRepeatedChars() map[http.Key]captureRange {
	expected := make(map[http.Key]captureRange)
<<<<<<< HEAD
	// currently we have a bug with paths which are not Huffman encoded, therefore, we are skipping them by starting from `/aaa` (i := 3).
	for i := 1; i < 4; i++ {
=======
	// The path `/a` and `/aa` are not being encoded with Huffman, and that's an edge case for our http2 monitoring for the moment,
	// thus we're starting with `/aaa` and above.
	for i := 3; i < 100; i++ {
>>>>>>> 45c774db
		expected[http.Key{
			Path: http.Path{
				Content: http.Interner.GetString(fmt.Sprintf("/%s", strings.Repeat("a", i))),
			},
			Method: http.MethodPost,
		}] = captureRange{
			lower: 1,
			upper: 1,
		}
	}
	return expected
}

func (s *USMHTTP2Suite) TestSimpleHTTP2() {
	t := s.T()
	cfg := networkconfig.New()
	cfg.EnableHTTP2Monitoring = true

	startH2CServer(t)

	tests := []struct {
		name              string
		runClients        func(t *testing.T, clientsCount int)
		expectedEndpoints map[http.Key]captureRange
	}{
		{
			name: " / path",
			runClients: func(t *testing.T, clientsCount int) {
				clients := getClientsArray(t, clientsCount)

				for i := 0; i < 1000; i++ {
					client := clients[getClientsIndex(i, clientsCount)]
					req, err := client.Post(http2SrvAddr+"/", "application/json", bytes.NewReader([]byte("test")))
					require.NoError(t, err, "could not make request")
					req.Body.Close()
				}
			},
			expectedEndpoints: map[http.Key]captureRange{
				{
					Path:   http.Path{Content: http.Interner.GetString("/")},
					Method: http.MethodPost,
				}: {
					lower: 999,
					upper: 1001,
				},
			},
		},
		{
			name: " /index.html path",
			runClients: func(t *testing.T, clientsCount int) {
				clients := getClientsArray(t, clientsCount)

				for i := 0; i < 1000; i++ {
					client := clients[getClientsIndex(i, clientsCount)]
					req, err := client.Post(http2SrvAddr+"/index.html", "application/json", bytes.NewReader([]byte("test")))
					require.NoError(t, err, "could not make request")
					req.Body.Close()
				}
			},
			expectedEndpoints: map[http.Key]captureRange{
				{
					Path:   http.Path{Content: http.Interner.GetString("/index.html")},
					Method: http.MethodPost,
				}: {
					lower: 999,
					upper: 1001,
				},
			},
		},
		{
			name: "path with repeated string",
			runClients: func(t *testing.T, clientsCount int) {
				clients := getClientsArray(t, clientsCount)

				// currently we have a bug with paths which are not Huffman encoded, therefor I am skipping them by string length 3.
				for i := 1; i < 4; i++ {
					path := strings.Repeat("a", i)
					client := clients[getClientsIndex(i, clientsCount)]
					req, err := client.Post(http2SrvAddr+"/"+path, "application/json", bytes.NewReader([]byte("test")))
					require.NoError(t, err, "could not make request")
					req.Body.Close()
				}
			},
			expectedEndpoints: getExpectedOutcomeForPathWithRepeatedChars(),
		},
	}
	for _, tt := range tests {
		for _, clientCount := range []int{1, 2, 5} {
			testNameSuffix := fmt.Sprintf("-different clients - %v", clientCount)
			t.Run(tt.name+testNameSuffix, func(t *testing.T) {
				monitor, err := NewMonitor(cfg, nil, nil, nil)
				require.NoError(t, err)
				require.NoError(t, monitor.Start())
				defer monitor.Stop()

				tt.runClients(t, clientCount)

				res := make(map[http.Key]int)
				assert.Eventually(t, func() bool {
					stats := monitor.GetProtocolStats()
					http2Stats, ok := stats[protocols.HTTP2]
					if !ok {
						return false
					}
					http2StatsTyped := http2Stats.(map[http.Key]*http.RequestStats)
					for key, stat := range http2StatsTyped {
						if key.DstPort == http2SrvPort || key.SrcPort == http2SrvPort {
							count := stat.Data[200].Count
							newKey := http.Key{
								Path:   http.Path{Content: key.Path.Content},
								Method: key.Method,
							}
							if _, ok := res[newKey]; !ok {
								res[newKey] = count
							} else {
								res[newKey] += count
							}
						}
					}

					if len(res) != len(tt.expectedEndpoints) {
						return false
					}

					for key, count := range res {
						valRange, ok := tt.expectedEndpoints[key]
						if !ok {
							return false
						}
						if count < valRange.lower || count > valRange.upper {
							return false
						}
					}

					return true
				}, time.Second*5, time.Millisecond*100, "%v != %v", res, tt.expectedEndpoints)
				if t.Failed() {
					for key := range tt.expectedEndpoints {
						if _, ok := res[key]; !ok {
							t.Logf("key: %v was not found in res", key.Path.Content.Get())
						}
					}
					o, err := monitor.DumpMaps("http2_in_flight")
					if err != nil {
						t.Logf("failed dumping http2_in_flight: %s", err)
					} else {
						t.Log(o)
					}
				}
			})
		}
	}
}

var http2UniquePaths = []string{
	// size 82 bucket 0
	"C9ZaSMOpthT9XaRh9yc6AKqfIjT43M8gOz3p9ASKCNRIcLbc3PTqEoms2SDwt6Q90QM7DxjWKlmZUfRU1eOx5DjQOOhLaIJQke4N",
	// size 127 bucket 1
	"ZtZuUQeVB7BOl3F45oFicOOOJl21ePFwunMBvBh3bXPMBZqdEZepVsemYA0frZb5M83VHLDWq68KFELDHu0Xo28lzpzO3L7kDXuYuClivgEgURUn47kfwfUfW1PKjfsV6HaYpAZxly48lTGiRIXRINVC8b9",
	// size 137, bucket 2
	"RDBVk5COXAz52GzvuHVWRawNoKhmfxhBiTuyj5QZ6qR1DMsNOn4sWFLnaGXVzrqA8NLr2CaW1IDupzh9AzJlIvgYSf6OYIafIOsImL5O9M3AHzUHGMJ0KhjYGJAzXeTgvwl2qYWmlD9UYGELFpBSzJpykoriocvl3RRoYt4l",
	// size 147, bucket 3
	"T5r8QcP8qCiKVwhWlaxWjYCX8IrTmPrt2HRjfQJP2PxbWjLm8dP4BTDxUAmXJJWNyv4HIIaR3Fj6n8Tu6vSoDcBtKFuMqIPAdYEJt0qo2aaYDKomIJv74z7SiN96GrOufPTm6Eutl3JGeAKW2b0dZ4VYUsIOO8aheEOGmyhyWBymgCtBcXeki1",
	// size 158, bucket 4
	"VP4zOrIPiGhLDLSJYSVU78yUcb8CkU0dVDIZqPq98gVoenX5p1zS6cRX4LtrfSYKCQFX6MquluhDD2GPjZYFIraDLIHCno3yipQBLPGcPbPTgv9SD6jOlHMuLjmsGxyC3y2Hk61bWA6Af4D2SYS0q3BS7ahJ0vjddYYBRIpwMOOIez2jaR56rPcGCRW2eq0T1x",
	// size 166, bucket 5
	"X2YRUwfeNEmYWkk0bACThVya8MoSUkR7ZKANCPYkIGHvF9CWGA0rxXKsGogQag7HsJfmgaar3TiOTRUb3ynbmiOz3As9rXYjRGNRdCWGgdBPL8nGa6WheGlJLNtIVsUcxSerNQKmoQqqDLjGftbKXjqdMJLVY6UyECeXOKrrFU9aHx2fjlk2qMNDUptYWuzPPCWAnKOV7Ph",
	// size 172, bucket 6
	"bq5bcpUgiW1CpKgwdRVIulFMkwRenJWYdW8aek69anIV8w3br0pjGNtfnoPCyj4HUMD5MxWB2xM4XGp7fZ1JRHvskRZEgmoM7ag9BeuigmH05p7dzMwKsD76MqKyPmfhwBUZHLKtJ52ia3mOuMvyYiQNwA6KAU509bwuy4NCREVUAP76WFeAzr0jBvqMFXLg3eQQERIW0tKTcjQg8m9Jse",
	// size 247, bucket 7
	"LUhWUWPMztVFuEs83i7RmoxRiV1KzOq0NsZmGXVyW49BbBaL63m8H5vDwiewrrKbldXBuctplDxB28QekDclM6cO9BIsRqvzS3a802aOkRHTEruotA8Xh5K9GOMv9DzdoOL9P3GFPsUPgBy0mzFyyRJGk3JXpIH290Bj2FIRnIIpIjjKE1akeaimsuGEheA4D95axRpGmz4cm2s74UiksfBi4JnVX2cBzZN3oQaMt7zrWofwyzcZeF5W1n6BAQWxPPWe4Jyoc34jQ2fiEXQO0NnXe1RFbBD1E33a0OycziXZH9hEP23xvh",
}

func (s *USMHTTP2Suite) TestHTTP2KernelTelemetry() {
	t := s.T()
	cfg := networkconfig.New()
	cfg.EnableHTTP2Monitoring = true

	startH2CServer(t)

	tests := []struct {
		name              string
		runClients        func(t *testing.T, clientsCount int)
		expectedTelemetry *usmhttp2.HTTP2Telemetry
	}{
		{
			name: "Fill each bucket",
			runClients: func(t *testing.T, clientsCount int) {
				clients := getClientsArray(t, clientsCount)
				for _, path := range http2UniquePaths {
					client := clients[getClientsIndex(1, clientsCount)]
					req, err := client.Post(http2SrvAddr+"/"+path, "application/json", bytes.NewReader([]byte("test")))
					require.NoError(t, err, "could not make request")
					req.Body.Close()
				}
			},

			expectedTelemetry: &usmhttp2.HTTP2Telemetry{
				Request_seen:      8,
				Response_seen:     8,
				End_of_stream:     16,
				End_of_stream_rst: 0,
				Path_size_bucket:  [8]uint64{1, 1, 1, 1, 1, 1, 1, 1},
			},
		},
	}
	for _, tt := range tests {
		t.Run(tt.name, func(t *testing.T) {
			monitor, err := NewMonitor(cfg, nil, nil, nil)
			require.NoError(t, err)
			require.NoError(t, monitor.Start())
			defer monitor.Stop()

			tt.runClients(t, 1)

			// We cannot predict if the client will send an RST frame or not, thus we cannot predict the number of
			// frames with EOS or RST frames, which leads into a flaking test. Therefore, we are asserting that the
			// gotten number of EOS or RST frames is at least the number of expected EOS frames.
			expectedEOSOrRST := tt.expectedTelemetry.End_of_stream + tt.expectedTelemetry.End_of_stream_rst
			var telemetry *usmhttp2.HTTP2Telemetry
			assert.Eventually(t, func() bool {
				telemetry, err = usmhttp2.Spec.Instance.(*usmhttp2.Protocol).GetHTTP2KernelTelemetry()
				require.NoError(t, err)
				if telemetry.Request_seen != tt.expectedTelemetry.Request_seen {
					return false
				}
				if telemetry.Response_seen != tt.expectedTelemetry.Response_seen {
					return false
				}
				if telemetry.Path_exceeds_frame != tt.expectedTelemetry.Path_exceeds_frame {
					return false
				}
				if telemetry.Exceeding_max_interesting_frames != tt.expectedTelemetry.Exceeding_max_interesting_frames {
					return false
				}
				if telemetry.Exceeding_max_frames_to_filter != tt.expectedTelemetry.Exceeding_max_frames_to_filter {
					return false
				}
				if telemetry.End_of_stream+telemetry.End_of_stream_rst < expectedEOSOrRST {
					return false
				}
				return reflect.DeepEqual(telemetry.Path_size_bucket, tt.expectedTelemetry.Path_size_bucket)

			}, time.Second*5, time.Millisecond*100)
			if t.Failed() {
				t.Logf("expected telemetry: %+v;\ngot: %+v", tt.expectedTelemetry, telemetry)
			}
		})
	}
}

func getClientsArray(t *testing.T, size int) []*nethttp.Client {
	t.Helper()

	res := make([]*nethttp.Client, size)
	for i := 0; i < size; i++ {
		res[i] = newH2CClient(t)
	}

	return res
}

func startH2CServer(t *testing.T) {
	t.Helper()

	srv := &nethttp.Server{
		Addr: http2SrvPortStr,
		Handler: h2c.NewHandler(nethttp.HandlerFunc(func(w nethttp.ResponseWriter, r *nethttp.Request) {
			w.WriteHeader(200)
			w.Write([]byte("test"))
		}), &http2.Server{}),
		IdleTimeout: 2 * time.Second,
	}

	err := http2.ConfigureServer(srv, nil)
	require.NoError(t, err)

	l, err := net.Listen("tcp", http2SrvPortStr)
	require.NoError(t, err, "could not create listening socket")

	go func() {
		srv.Serve(l)
		require.NoErrorf(t, err, "could not start HTTP2 server")
	}()

	t.Cleanup(func() { srv.Close() })
}

func newH2CClient(t *testing.T) *nethttp.Client {
	t.Helper()

	client := &nethttp.Client{
		Transport: &http2.Transport{
			AllowHTTP: true,
			DialTLS: func(network, addr string, cfg *tls.Config) (net.Conn, error) {
				return net.Dial(network, addr)
			},
		},
	}

	return client
}

func getClientsIndex(index, totalCount int) int {
	return index % totalCount
}

func assertAllRequestsExists(t *testing.T, monitor *Monitor, requests []*nethttp.Request) {
	requestsExist := make([]bool, len(requests))

	assert.Eventually(t, func() bool {
		stats := getHTTPStats(t, monitor)

		if len(stats) == 0 {
			return false
		}

		for reqIndex, req := range requests {
			if !requestsExist[reqIndex] {
				exists, err := isRequestIncludedOnce(stats, req)
				require.NoError(t, err)
				requestsExist[reqIndex] = exists
			}
		}

		// Slight optimization here, if one is missing, then go into another cycle of checking the new connections.
		// otherwise, if all present, abort.
		for _, exists := range requestsExist {
			if !exists {
				return false
			}
		}

		return true
	}, 3*time.Second, time.Millisecond*100, "connection not found")

	if t.Failed() {
		o, err := monitor.DumpMaps("http_in_flight")
		if err != nil {
			t.Logf("failed dumping http_in_flight: %s", err)
		} else {
			t.Log(o)
		}

		for reqIndex, exists := range requestsExist {
			if !exists {
				// reqIndex is 0 based, while the number is requests[reqIndex] is 1 based.
				t.Logf("request %d was not found (req %v)", reqIndex+1, requests[reqIndex])
			}
		}
	}
}

func testHTTPMonitor(t *testing.T, targetAddr, serverAddr string, numReqs int, o testutil.Options) {
	monitor := newHTTPMonitor(t)

	srvDoneFn := testutil.HTTPServer(t, serverAddr, o)
	t.Cleanup(srvDoneFn)

	// Perform a number of random requests
	requestFn := requestGenerator(t, targetAddr, emptyBody)
	var requests []*nethttp.Request
	for i := 0; i < numReqs; i++ {
		requests = append(requests, requestFn())
	}
	srvDoneFn()

	// Ensure all captured transactions get sent to user-space
	assertAllRequestsExists(t, monitor, requests)
}

var (
	httpMethods         = []string{nethttp.MethodGet, nethttp.MethodHead, nethttp.MethodPost, nethttp.MethodPut, nethttp.MethodPatch, nethttp.MethodDelete, nethttp.MethodOptions}
	httpMethodsWithBody = []string{nethttp.MethodPost, nethttp.MethodPut, nethttp.MethodPatch, nethttp.MethodDelete}
	statusCodes         = []int{nethttp.StatusOK, nethttp.StatusMultipleChoices, nethttp.StatusBadRequest, nethttp.StatusInternalServerError}
)

func requestGenerator(t *testing.T, targetAddr string, reqBody []byte) func() *nethttp.Request {
	var (
		random  = rand.New(rand.NewSource(time.Now().Unix()))
		idx     = 0
		client  = new(nethttp.Client)
		reqBuf  = make([]byte, 0, len(reqBody))
		respBuf = make([]byte, 512)
	)

	// Disabling http2
	tr := nethttp.DefaultTransport.(*nethttp.Transport).Clone()
	tr.ForceAttemptHTTP2 = false
	tr.TLSNextProto = make(map[string]func(authority string, c *tls.Conn) nethttp.RoundTripper)

	client.Transport = tr

	return func() *nethttp.Request {
		idx++
		var method string
		var body io.Reader
		var finalBody []byte
		if len(reqBody) > 0 {
			finalBody = reqBuf[:0]
			finalBody = append(finalBody, []byte(strings.Repeat(" ", idx))...)
			finalBody = append(finalBody, reqBody...)
			body = bytes.NewReader(finalBody)

			// save resized-buffer
			reqBuf = finalBody

			method = httpMethodsWithBody[random.Intn(len(httpMethodsWithBody))]
		} else {
			method = httpMethods[random.Intn(len(httpMethods))]
		}
		status := statusCodes[random.Intn(len(statusCodes))]
		url := fmt.Sprintf("http://%s/%d/request-%d", targetAddr, status, idx)
		req, err := nethttp.NewRequest(method, url, body)
		require.NoError(t, err)

		resp, err := client.Do(req)
		if strings.Contains(targetAddr, "ignore") {
			return req
		}
		require.NoError(t, err)
		defer resp.Body.Close()
		if len(reqBody) > 0 {
			for {
				n, err := resp.Body.Read(respBuf)
				require.True(t, n <= len(finalBody))
				require.Equal(t, respBuf[:n], finalBody[:n])
				if err != nil {
					assert.Equal(t, io.EOF, err)
					break
				}
				finalBody = finalBody[n:]
			}
		}
		return req
	}
}

func includesRequest(t *testing.T, allStats map[http.Key]*http.RequestStats, req *nethttp.Request) {
	expectedStatus := testutil.StatusFromPath(req.URL.Path)
	included, err := isRequestIncludedOnce(allStats, req)
	require.NoError(t, err)
	if !included {
		t.Errorf(
			"could not find HTTP transaction matching the following criteria:\n path=%s method=%s status=%d",
			req.URL.Path,
			req.Method,
			expectedStatus,
		)
	}
}

func requestNotIncluded(t *testing.T, allStats map[http.Key]*http.RequestStats, req *nethttp.Request) {
	included, err := isRequestIncludedOnce(allStats, req)
	require.NoError(t, err)
	if included {
		expectedStatus := testutil.StatusFromPath(req.URL.Path)
		t.Errorf(
			"should not find HTTP transaction matching the following criteria:\n path=%s method=%s status=%d",
			req.URL.Path,
			req.Method,
			expectedStatus,
		)
	}
}

func isRequestIncludedOnce(allStats map[http.Key]*http.RequestStats, req *nethttp.Request) (bool, error) {
	occurrences := countRequestOccurrences(allStats, req)

	if occurrences == 1 {
		return true, nil
	} else if occurrences == 0 {
		return false, nil
	}
	return false, fmt.Errorf("expected to find 1 occurrence of %v, but found %d instead", req, occurrences)
}

func getHTTPStats(t *testing.T, mon *Monitor) map[http.Key]*http.RequestStats {
	t.Helper()

	allStats := mon.GetProtocolStats()
	require.NotNil(t, allStats)

	httpStats, ok := allStats[protocols.HTTP]
	require.True(t, ok)

	return httpStats.(map[http.Key]*http.RequestStats)
}

func countRequestOccurrences(allStats map[http.Key]*http.RequestStats, req *nethttp.Request) int {
	expectedStatus := testutil.StatusFromPath(req.URL.Path)
	occurrences := 0
	for key, stats := range allStats {
		if key.Path.Content.Get() != req.URL.Path {
			continue
		}
		if requests, exists := stats.Data[expectedStatus]; exists && requests.Count > 0 {
			occurrences++
		}
	}

	return occurrences
}

func newHTTPMonitorWithCfg(t *testing.T, cfg *networkconfig.Config) *Monitor {
	cfg.EnableHTTPMonitoring = true

	monitor, err := NewMonitor(cfg, nil, nil, nil)
	skipIfNotSupported(t, err)
	require.NoError(t, err)
	t.Cleanup(func() {
		monitor.Stop()
		libtelemetry.Clear()
	})

	// at this stage the test can be legitimately skipped due to missing BTF information
	// in the context of CO-RE
	err = monitor.Start()
	skipIfNotSupported(t, err)
	require.NoError(t, err)
	return monitor
}

func newHTTPMonitor(t *testing.T) *Monitor {
	return newHTTPMonitorWithCfg(t, networkconfig.New())
}

func skipIfNotSupported(t *testing.T, err error) {
	notSupported := new(errNotSupported)
	if errors.As(err, &notSupported) {
		t.Skipf("skipping test because this kernel is not supported: %s", notSupported)
	}
}<|MERGE_RESOLUTION|>--- conflicted
+++ resolved
@@ -666,14 +666,9 @@
 
 func getExpectedOutcomeForPathWithRepeatedChars() map[http.Key]captureRange {
 	expected := make(map[http.Key]captureRange)
-<<<<<<< HEAD
-	// currently we have a bug with paths which are not Huffman encoded, therefore, we are skipping them by starting from `/aaa` (i := 3).
-	for i := 1; i < 4; i++ {
-=======
 	// The path `/a` and `/aa` are not being encoded with Huffman, and that's an edge case for our http2 monitoring for the moment,
 	// thus we're starting with `/aaa` and above.
 	for i := 3; i < 100; i++ {
->>>>>>> 45c774db
 		expected[http.Key{
 			Path: http.Path{
 				Content: http.Interner.GetString(fmt.Sprintf("/%s", strings.Repeat("a", i))),
@@ -749,7 +744,7 @@
 				clients := getClientsArray(t, clientsCount)
 
 				// currently we have a bug with paths which are not Huffman encoded, therefor I am skipping them by string length 3.
-				for i := 1; i < 4; i++ {
+				for i := 3; i < 100; i++ {
 					path := strings.Repeat("a", i)
 					client := clients[getClientsIndex(i, clientsCount)]
 					req, err := client.Post(http2SrvAddr+"/"+path, "application/json", bytes.NewReader([]byte("test")))
