--- conflicted
+++ resolved
@@ -217,12 +217,8 @@
 	}
 
 	if err = tr.reverseDNS.Start(); err != nil {
-<<<<<<< HEAD
 		tr.Stop()
-		return nil, fmt.Errorf("could not start reverse dns monitor: %w", err)
-=======
 		return fmt.Errorf("could not start reverse dns monitor: %w", err)
->>>>>>> 41a54d07
 	}
 
 	return nil
