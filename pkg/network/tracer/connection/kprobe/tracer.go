--- conflicted
+++ resolved
@@ -158,15 +158,8 @@
 		}
 	}
 
-<<<<<<< HEAD
-	if config.EnableRuntimeCompiler {
-		// do not use offset guessing constants with runtime compilation
-		mgrOpts.ConstantEditors = nil
-		closeFn, err := rcTracerLoader(config, m, mgrOpts, perfHandlerTCP)
-=======
 	if cfg.EnableRuntimeCompiler && (!cfg.EnableCORE || cfg.AllowRuntimeCompiledFallback) {
 		closeFn, err := rcTracerLoader(cfg, m, mgrOpts, perfHandlerTCP)
->>>>>>> e05ff2e7
 		if err == nil {
 			return closeFn, TracerTypeRuntimeCompiled, err
 		}
