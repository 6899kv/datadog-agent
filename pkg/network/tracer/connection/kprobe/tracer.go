// Unless explicitly stated otherwise all files in this repository are licensed
// under the Apache License Version 2.0.
// This product includes software developed at Datadog (https://www.datadoghq.com/).
// Copyright 2016-present Datadog, Inc.

//go:build linux_bpf
// +build linux_bpf

package kprobe

import (
	"errors"
	"fmt"
	"math"
	"unsafe"

	"github.com/cilium/ebpf"
	"go.uber.org/atomic"
	"golang.org/x/sys/unix"

	manager "github.com/DataDog/ebpf-manager"

	ddebpf "github.com/DataDog/datadog-agent/pkg/ebpf"
	"github.com/DataDog/datadog-agent/pkg/ebpf/bytecode"
	"github.com/DataDog/datadog-agent/pkg/network"
	"github.com/DataDog/datadog-agent/pkg/network/config"
	netebpf "github.com/DataDog/datadog-agent/pkg/network/ebpf"
	"github.com/DataDog/datadog-agent/pkg/network/ebpf/probes"
	"github.com/DataDog/datadog-agent/pkg/network/filter"
	errtelemetry "github.com/DataDog/datadog-agent/pkg/network/telemetry"
	"github.com/DataDog/datadog-agent/pkg/network/tracer/connection"
	"github.com/DataDog/datadog-agent/pkg/process/util"
	"github.com/DataDog/datadog-agent/pkg/util/atomicstats"
	"github.com/DataDog/datadog-agent/pkg/util/kernel"
	"github.com/DataDog/datadog-agent/pkg/util/log"
)

const (
	defaultClosedChannelSize = 500

	probeUID = "net"
)

var (
	// The kernel has to be newer than 4.7.0 since we are using bpf_skb_load_bytes (4.5.0+) method to read from the
	// socket filter, and a tracepoint (4.7.0+).
	classificationMinimumKernel = kernel.VersionCode(4, 7, 0)
)

type kprobeTracer struct {
	m *manager.Manager

	conns    *ebpf.Map
	tcpStats *ebpf.Map
	config   *config.Config

	// tcp_close events
	closeConsumer *connection.TCPCloseConsumer

	pidCollisions *atomic.Int64
	removeTuple   *netebpf.ConnTuple

	telemetry telemetry

	// A method to run during the "Stop" action of the tracer to close the socket filter we've created for the protocol
	// classification feature.
	// If classification feature is disabled, then the value will be nil.
	closeProtocolClassifierSocketFilterFn func()
}

type telemetry struct {
	tcpConns4, tcpConns6 *atomic.Int64 `stats:""`
	udpConns4, udpConns6 *atomic.Int64 `stats:""`
}

func newTelemetry() telemetry {
	return telemetry{
		tcpConns4: atomic.NewInt64(0),
		udpConns4: atomic.NewInt64(0),
		tcpConns6: atomic.NewInt64(0),
		udpConns6: atomic.NewInt64(0),
	}
}

// ClassificationSupported returns true if the current kernel version supports the classification feature.
// The kernel has to be newer than 4.7.0 since we are using bpf_skb_load_bytes (4.5.0+) method to read from the socket
// filter, and a tracepoint (4.7.0+)
func ClassificationSupported(config *config.Config) bool {
	if !config.ProtocolClassificationEnabled {
		return false
	}
	currentKernelVersion, err := kernel.HostVersion()
	if err != nil {
		log.Warn("could not determine the current kernel version. classification monitoring disabled.")
		return false
	}

	return currentKernelVersion >= classificationMinimumKernel
}

// New creates a new tracer
func New(config *config.Config, constants []manager.ConstantEditor, bpfTelemetry *errtelemetry.EBPFTelemetry) (connection.Tracer, error) {
	kprobeAttachMethod := manager.AttachKprobeWithPerfEventOpen
	if config.AttachKprobesWithKprobeEventsABI {
		kprobeAttachMethod = manager.AttachKprobeWithKprobeEvents
	}

	mgrOptions := manager.Options{
		// Extend RLIMIT_MEMLOCK (8) size
		// On some systems, the default for RLIMIT_MEMLOCK may be as low as 64 bytes.
		// This will result in an EPERM (Operation not permitted) error, when trying to create an eBPF map
		// using bpf(2) with BPF_MAP_CREATE.
		//
		// We are setting the limit to infinity until we have a better handle on the true requirements.
		RLimit: &unix.Rlimit{
			Cur: math.MaxUint64,
			Max: math.MaxUint64,
		},
		MapSpecEditors: map[string]manager.MapSpecEditor{
			string(probes.ConnMap):            {Type: ebpf.Hash, MaxEntries: uint32(config.MaxTrackedConnections), EditorFlag: manager.EditMaxEntries},
			string(probes.TCPStatsMap):        {Type: ebpf.Hash, MaxEntries: uint32(config.MaxTrackedConnections), EditorFlag: manager.EditMaxEntries},
			string(probes.PortBindingsMap):    {Type: ebpf.Hash, MaxEntries: uint32(config.MaxTrackedConnections), EditorFlag: manager.EditMaxEntries},
			string(probes.UDPPortBindingsMap): {Type: ebpf.Hash, MaxEntries: uint32(config.MaxTrackedConnections), EditorFlag: manager.EditMaxEntries},
			string(probes.SockByPidFDMap):     {Type: ebpf.Hash, MaxEntries: uint32(config.MaxTrackedConnections), EditorFlag: manager.EditMaxEntries},
			string(probes.PidFDBySockMap):     {Type: ebpf.Hash, MaxEntries: uint32(config.MaxTrackedConnections), EditorFlag: manager.EditMaxEntries},
		},
		ConstantEditors:           constants,
		DefaultKprobeAttachMethod: kprobeAttachMethod,
	}

	runtimeTracer := false
	var buf bytecode.AssetReader
	var err error
	if config.EnableRuntimeCompiler {
		buf, err = getRuntimeCompiledTracer(config)
		if err != nil {
			if !config.AllowPrecompiledFallback {
				return nil, fmt.Errorf("error compiling network tracer: %s", err)
			}
			log.Warnf("error compiling network tracer, falling back to pre-compiled: %s", err)
		} else {
			runtimeTracer = true
			defer func() { _ = buf.Close() }()
		}
	}

	if buf == nil {
		buf, err = netebpf.ReadBPFModule(config.BPFDir, config.BPFDebug)
		if err != nil {
			return nil, fmt.Errorf("could not read bpf module: %s", err)
		}
		defer buf.Close()
	}

	// Use the config to determine what kernel probes should be enabled
	enabledProbes, err := enabledProbes(config, runtimeTracer)
	if err != nil {
		return nil, fmt.Errorf("invalid probe configuration: %v", err)
	}

	closedChannelSize := defaultClosedChannelSize
	if config.ClosedChannelSize > 0 {
		closedChannelSize = config.ClosedChannelSize
	}
	perfHandlerTCP := ddebpf.NewPerfHandler(closedChannelSize)
	m := newManager(config, perfHandlerTCP, runtimeTracer)
	m.DumpHandler = dumpMapsHandler

	var closeProtocolClassifierSocketFilterFn func()
	if ClassificationSupported(config) {
		socketFilerProbe, _ := m.GetProbe(manager.ProbeIdentificationPair{
			EBPFSection:  string(probes.ProtocolClassifierSocketFilter),
			EBPFFuncName: mainProbes[probes.ProtocolClassifierSocketFilter],
			UID:          probeUID,
		})
		if socketFilerProbe == nil {
			return nil, fmt.Errorf("error retrieving protocol classifier socket filter")
		}

		closeProtocolClassifierSocketFilterFn, err = filter.HeadlessSocketFilter(config, socketFilerProbe)
		if err != nil {
			return nil, fmt.Errorf("error enabling protocol classifier: %s", err)
		}
	}

	currKernelVersion, err := kernel.HostVersion()
	if err != nil {
		return nil, errors.New("failed to detect kernel version")
	}
	activateBPFTelemetry := currKernelVersion >= kernel.VersionCode(4, 14, 0)
	m.InstructionPatcher = func(m *manager.Manager) error {
		return errtelemetry.PatchEBPFTelemetry(m, activateBPFTelemetry, []manager.ProbeIdentificationPair{})
	}

	// exclude all non-enabled probes to ensure we don't run into problems with unsupported probe types
	for _, p := range m.Probes {
		if _, enabled := enabledProbes[probes.ProbeName(p.EBPFSection)]; !enabled {
			mgrOptions.ExcludedFunctions = append(mgrOptions.ExcludedFunctions, p.EBPFFuncName)
		}
	}
	for probeName, funcName := range enabledProbes {
		mgrOptions.ActivatedProbes = append(
			mgrOptions.ActivatedProbes,
			&manager.ProbeSelector{
				ProbeIdentificationPair: manager.ProbeIdentificationPair{
					EBPFSection:  string(probeName),
					EBPFFuncName: funcName,
					UID:          probeUID,
				},
			})
	}

	telemetryMapKeys := errtelemetry.BuildTelemetryKeys(m)

	mgrOptions.ConstantEditors = append(mgrOptions.ConstantEditors, telemetryMapKeys...)
	err = m.InitWithOptions(buf, mgrOptions)
	if err != nil {
		return nil, fmt.Errorf("failed to init ebpf manager: %v", err)
	}

	batchMgr, err := connection.NewConnBatchManager(m)
	if err != nil {
		return nil, fmt.Errorf("could not create connection batch maanager: %w", err)
	}

	closeConsumer, err := connection.NewTCPCloseConsumer(m, perfHandlerTCP, batchMgr)
	if err != nil {
		return nil, fmt.Errorf("could not create TCPCloseConsumer: %w", err)
	}

	tr := &kprobeTracer{
		m:                                     m,
		config:                                config,
		closeConsumer:                         closeConsumer,
		pidCollisions:                         atomic.NewInt64(0),
		removeTuple:                           &netebpf.ConnTuple{},
		telemetry:                             newTelemetry(),
		closeProtocolClassifierSocketFilterFn: closeProtocolClassifierSocketFilterFn,
	}

	tr.conns, _, err = m.GetMap(string(probes.ConnMap))
	if err != nil {
		tr.Stop()
		return nil, fmt.Errorf("error retrieving the bpf %s map: %s", probes.ConnMap, err)
	}

	tr.tcpStats, _, err = m.GetMap(string(probes.TCPStatsMap))
	if err != nil {
		tr.Stop()
		return nil, fmt.Errorf("error retrieving the bpf %s map: %s", probes.TCPStatsMap, err)
	}

	if bpfTelemetry != nil {
		bpfTelemetry.MapErrMap = tr.GetMap(string(probes.MapErrTelemetryMap))
		bpfTelemetry.HelperErrMap = tr.GetMap(string(probes.HelperErrTelemetryMap))
	}

	if err := bpfTelemetry.RegisterEBPFTelemetry(m); err != nil {
		return nil, fmt.Errorf("error registering ebpf telemetry: %v", err)
	}

	return tr, nil
}

func (t *kprobeTracer) Start(callback func([]network.ConnectionStats)) (err error) {
	defer func() {
		if err != nil {
			t.Stop()
		}
	}()

	err = initializePortBindingMaps(t.config, t.m)
	if err != nil {
		return fmt.Errorf("error initializing port binding maps: %s", err)
	}

	if err := t.m.Start(); err != nil {
		return fmt.Errorf("could not start ebpf manager: %s", err)
	}

	t.closeConsumer.Start(callback)
	return nil
}

func (t *kprobeTracer) FlushPending() {
	t.closeConsumer.FlushPending()
}

func (t *kprobeTracer) Stop() {
	_ = t.m.Stop(manager.CleanAll)
	t.closeConsumer.Stop()
	if t.closeProtocolClassifierSocketFilterFn != nil {
		t.closeProtocolClassifierSocketFilterFn()
		// The stop can be called multiple times, by setting the field to nil we ensure it won't close the socket filter
		// twice (which will lead to a panic).
		t.closeProtocolClassifierSocketFilterFn = nil
	}
}

func (t *kprobeTracer) GetMap(name string) *ebpf.Map {
	switch name {
	case string(probes.SockByPidFDMap):
		m, _, _ := t.m.GetMap(name)
		return m
	case string(probes.MapErrTelemetryMap):
		m, _, _ := t.m.GetMap(name)
		return m
	case string(probes.HelperErrTelemetryMap):
		m, _, _ := t.m.GetMap(name)
		return m
	default:
		return nil
	}
}

func (t *kprobeTracer) GetConnections(buffer *network.ConnectionBuffer, filter func(*network.ConnectionStats) bool) error {
	// Iterate through all key-value pairs in map
	key, stats := &netebpf.ConnTuple{}, &netebpf.ConnStats{}
	seen := make(map[netebpf.ConnTuple]struct{})

	// Cached objects
	conn := new(network.ConnectionStats)
	tcp := new(netebpf.TCPStats)

	tel := newTelemetry()
	entries := t.conns.Iterate()
	for entries.Next(unsafe.Pointer(key), unsafe.Pointer(stats)) {
		connection.PopulateConnStats(conn, key, stats)

		tel.addConnection(conn)

		if filter != nil && !filter(conn) {
			continue
		}
		if t.getTCPStats(tcp, key, seen) {
			connection.UpdateTCPStats(conn, stats.Cookie, tcp)
		}
		*buffer.Next() = *conn
	}

	if err := entries.Err(); err != nil {
		return fmt.Errorf("unable to iterate connection map: %s", err)
	}

	t.telemetry.assign(tel)

	return nil
}

func (t *telemetry) assign(other telemetry) {
	t.tcpConns4.Store(other.tcpConns4.Load())
	t.tcpConns6.Store(other.tcpConns6.Load())
	t.udpConns4.Store(other.udpConns4.Load())
	t.udpConns6.Store(other.udpConns6.Load())
}

func (t *telemetry) addConnection(conn *network.ConnectionStats) {
	isTCP := conn.Type == network.TCP
	switch conn.Family {
	case network.AFINET6:
		if isTCP {
			t.tcpConns6.Inc()
		} else {
			t.udpConns6.Inc()
		}
	case network.AFINET:
		if isTCP {
			t.tcpConns4.Inc()
		} else {
			t.udpConns4.Inc()
		}
	}
}

func (t *telemetry) removeConnection(conn *network.ConnectionStats) {
	isTCP := conn.Type == network.TCP
	switch conn.Family {
	case network.AFINET6:
		if isTCP {
			t.tcpConns6.Dec()
		} else {
			t.udpConns6.Dec()
		}
	case network.AFINET:
		if isTCP {
			t.tcpConns4.Dec()
		} else {
			t.udpConns4.Dec()
		}
	}
}

func (t *telemetry) get() map[string]interface{} {
	return atomicstats.Report(t)
}

func (t *kprobeTracer) Remove(conn *network.ConnectionStats) error {
	t.removeTuple.Sport = conn.SPort
	t.removeTuple.Dport = conn.DPort
	t.removeTuple.Netns = conn.NetNS
	t.removeTuple.Pid = conn.Pid
	t.removeTuple.Saddr_l, t.removeTuple.Saddr_h = util.ToLowHigh(conn.Source)
	t.removeTuple.Daddr_l, t.removeTuple.Daddr_h = util.ToLowHigh(conn.Dest)

	if conn.Family == network.AFINET6 {
		t.removeTuple.Metadata = uint32(netebpf.IPv6)
	} else {
		t.removeTuple.Metadata = uint32(netebpf.IPv4)
	}
	if conn.Type == network.TCP {
		t.removeTuple.Metadata |= uint32(netebpf.TCP)
	} else {
		t.removeTuple.Metadata |= uint32(netebpf.UDP)
	}

	err := t.conns.Delete(unsafe.Pointer(t.removeTuple))
	if err != nil {
		// If this entry no longer exists in the eBPF map it means `tcp_close` has executed
		// during this function call. In that case state.StoreClosedConnection() was already called for this connection,
		// and we can't delete the corresponding client state, or we'll likely over-report the metric values.
		// By skipping to the next iteration and not calling state.RemoveConnections() we'll let
		// this connection expire "naturally" when either next connection check runs or the client itself expires.
		return err
	}

	t.telemetry.removeConnection(conn)

	// We have to remove the PID to remove the element from the TCP Map since we don't use the pid there
	t.removeTuple.Pid = 0
	// We can ignore the error for this map since it will not always contain the entry
	_ = t.tcpStats.Delete(unsafe.Pointer(t.removeTuple))

	return nil
}

func (t *kprobeTracer) GetTelemetry() map[string]int64 {
	var zero uint64
	mp, _, err := t.m.GetMap(string(probes.TelemetryMap))
	if err != nil {
		log.Warnf("error retrieving telemetry map: %s", err)
		return map[string]int64{}
	}

	telemetry := &netebpf.Telemetry{}
	if err := mp.Lookup(unsafe.Pointer(&zero), unsafe.Pointer(telemetry)); err != nil {
		// This can happen if we haven't initialized the telemetry object yet
		// so let's just use a trace log
		log.Tracef("error retrieving the telemetry struct: %s", err)
	}

	closeStats := t.closeConsumer.GetStats()
	pidCollisions := t.pidCollisions.Load()

	stats := map[string]int64{
		"closed_conn_polling_lost":     closeStats[connection.PerfLostStat],
		"closed_conn_polling_received": closeStats[connection.PerfReceivedStat],
		"pid_collisions":               pidCollisions,

		"tcp_failed_connects": int64(telemetry.Tcp_failed_connect),
		"tcp_sent_miscounts":  int64(telemetry.Tcp_sent_miscounts),
		"missed_tcp_close":    int64(telemetry.Missed_tcp_close),
		"missed_udp_close":    int64(telemetry.Missed_udp_close),
		"udp_sends_processed": int64(telemetry.Udp_sends_processed),
		"udp_sends_missed":    int64(telemetry.Udp_sends_missed),
		"udp_dropped_conns":   int64(telemetry.Udp_dropped_conns),
	}

	for k, v := range t.telemetry.get() {
		stats[k] = v.(int64)
	}

	return stats
}

// DumpMaps (for debugging purpose) returns all maps content by default or selected maps from maps parameter.
func (t *kprobeTracer) DumpMaps(maps ...string) (string, error) {
	return t.m.DumpMaps(maps...)
}

func initializePortBindingMaps(config *config.Config, m *manager.Manager) error {
	tcpPorts, err := network.ReadInitialState(config.ProcRoot, network.TCP, config.CollectIPv6Conns, true)
	if err != nil {
		return fmt.Errorf("failed to read initial TCP pid->port mapping: %s", err)
	}

	tcpPortMap, _, err := m.GetMap(string(probes.PortBindingsMap))
	if err != nil {
		return fmt.Errorf("failed to get TCP port binding map: %w", err)
	}
	for p, count := range tcpPorts {
		log.Debugf("adding initial TCP port binding: netns: %d port: %d", p.Ino, p.Port)
		pb := netebpf.PortBinding{Netns: p.Ino, Port: p.Port}
		err = tcpPortMap.Update(unsafe.Pointer(&pb), unsafe.Pointer(&count), ebpf.UpdateNoExist)
		if err != nil && !errors.Is(err, ebpf.ErrKeyExist) {
			return fmt.Errorf("failed to update TCP port binding map: %w", err)
		}
	}

	udpPorts, err := network.ReadInitialState(config.ProcRoot, network.UDP, config.CollectIPv6Conns, false)
	if err != nil {
		return fmt.Errorf("failed to read initial UDP pid->port mapping: %s", err)
	}

	udpPortMap, _, err := m.GetMap(string(probes.UDPPortBindingsMap))
	if err != nil {
		return fmt.Errorf("failed to get UDP port binding map: %w", err)
	}
	for p, count := range udpPorts {
		log.Debugf("adding initial UDP port binding: netns: %d port: %d", p.Ino, p.Port)
		// UDP port bindings currently do not have network namespace numbers
		pb := netebpf.PortBinding{Netns: 0, Port: p.Port}
		err = udpPortMap.Update(unsafe.Pointer(&pb), unsafe.Pointer(&count), ebpf.UpdateNoExist)
		if err != nil && !errors.Is(err, ebpf.ErrKeyExist) {
			return fmt.Errorf("failed to update UDP port binding map: %w", err)
		}
	}
	return nil
}

<<<<<<< HEAD
=======
func updateTCPStats(conn *network.ConnectionStats, cookie uint32, tcpStats *netebpf.TCPStats) {
	if conn.Type != network.TCP {
		return
	}

	conn.Monotonic.Retransmits = tcpStats.Retransmits
	conn.Monotonic.TCPEstablished = uint32(tcpStats.State_transitions >> netebpf.Established & 1)
	conn.Monotonic.TCPClosed = uint32(tcpStats.State_transitions >> netebpf.Close & 1)
	conn.RTT = tcpStats.Rtt
	conn.RTTVar = tcpStats.Rtt_var
}

>>>>>>> a7286707
// getTCPStats reads tcp related stats for the given ConnTuple
func (t *kprobeTracer) getTCPStats(stats *netebpf.TCPStats, tuple *netebpf.ConnTuple, seen map[netebpf.ConnTuple]struct{}) bool {
	if tuple.Type() != netebpf.TCP {
		return false
	}

	// The PID isn't used as a key in the stats map, we will temporarily set it to 0 here and reset it when we're done
	pid := tuple.Pid
	tuple.Pid = 0

	*stats = netebpf.TCPStats{}
	err := t.tcpStats.Lookup(unsafe.Pointer(tuple), unsafe.Pointer(stats))
	if err == nil {
		// This is required to avoid (over)reporting retransmits for connections sharing the same socket.
		if _, reported := seen[*tuple]; reported {
			t.pidCollisions.Inc()
			stats.Retransmits = 0
			stats.State_transitions = 0
		} else {
			seen[*tuple] = struct{}{}
		}
	}

	tuple.Pid = pid
	return true
<<<<<<< HEAD
=======
}

func populateConnStats(stats *network.ConnectionStats, t *netebpf.ConnTuple, s *netebpf.ConnStats) {
	*stats = network.ConnectionStats{
		Pid:              t.Pid,
		NetNS:            t.Netns,
		Source:           t.SourceAddress(),
		Dest:             t.DestAddress(),
		SPort:            t.Sport,
		DPort:            t.Dport,
		SPortIsEphemeral: network.IsPortInEphemeralRange(t.Sport),
		LastUpdateEpoch:  s.Timestamp,
		IsAssured:        s.IsAssured(),
		Cookie:           s.Cookie,
	}

	if s.Protocol < uint8(network.MaxProtocols) {
		stats.Protocol = network.ProtocolType(s.Protocol)
	} else {
		log.Warnf("got protocol %d which is not recognized by the agent", s.Protocol)
	}

	stats.Monotonic = network.StatCounters{
		SentBytes:   s.Sent_bytes,
		RecvBytes:   s.Recv_bytes,
		SentPackets: s.Sent_packets,
		RecvPackets: s.Recv_packets,
	}

	if t.Type() == netebpf.TCP {
		stats.Type = network.TCP
	} else {
		stats.Type = network.UDP
	}

	switch t.Family() {
	case netebpf.IPv4:
		stats.Family = network.AFINET
	case netebpf.IPv6:
		stats.Family = network.AFINET6
	}

	switch s.ConnectionDirection() {
	case netebpf.Incoming:
		stats.Direction = network.INCOMING
	case netebpf.Outgoing:
		stats.Direction = network.OUTGOING
	default:
		stats.Direction = network.OUTGOING
	}
>>>>>>> a7286707
}<|MERGE_RESOLUTION|>--- conflicted
+++ resolved
@@ -517,8 +517,6 @@
 	return nil
 }
 
-<<<<<<< HEAD
-=======
 func updateTCPStats(conn *network.ConnectionStats, cookie uint32, tcpStats *netebpf.TCPStats) {
 	if conn.Type != network.TCP {
 		return
@@ -531,7 +529,6 @@
 	conn.RTTVar = tcpStats.Rtt_var
 }
 
->>>>>>> a7286707
 // getTCPStats reads tcp related stats for the given ConnTuple
 func (t *kprobeTracer) getTCPStats(stats *netebpf.TCPStats, tuple *netebpf.ConnTuple, seen map[netebpf.ConnTuple]struct{}) bool {
 	if tuple.Type() != netebpf.TCP {
@@ -557,8 +554,6 @@
 
 	tuple.Pid = pid
 	return true
-<<<<<<< HEAD
-=======
 }
 
 func populateConnStats(stats *network.ConnectionStats, t *netebpf.ConnTuple, s *netebpf.ConnStats) {
@@ -609,5 +604,4 @@
 	default:
 		stats.Direction = network.OUTGOING
 	}
->>>>>>> a7286707
 }