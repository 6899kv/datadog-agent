--- conflicted
+++ resolved
@@ -150,13 +150,6 @@
 			ct = b.C2
 			//nolint:gosimple // TODO(NET) Fix gosimple linter
 			break
-<<<<<<< HEAD
-=======
-		case 3:
-			ct = b.C3
-			//nolint:gosimple // TODO(NET) Fix gosimple linter
-			break
->>>>>>> 1001fbce
 		default:
 			panic("batch size is out of sync")
 		}
