// Unless explicitly stated otherwise all files in this repository are licensed
// under the Apache License Version 2.0.
// This product includes software developed at Datadog (https://www.datadoghq.com/).
// Copyright 2016-present Datadog, Inc.

//go:build ignore
// +build ignore

package ebpf

/*
#include "./c/tracer.h"
#include "./c/tcp_states.h"
#include "./c/prebuilt/offset-guess.h"
*/
import "C"

type ConnTuple C.conn_tuple_t
type TCPStats C.tcp_stats_t
type ConnStats C.conn_stats_ts_t
type Conn C.conn_t
type Batch C.batch_t
type Telemetry C.telemetry_t
type PortBinding C.port_binding_t
type PIDFD C.pid_fd_t
type UDPRecvSock C.udp_recv_sock_t
type BindSyscallArgs C.bind_syscall_args_t

// udp_recv_sock_t have *sock and *msghdr struct members, we make them opaque here
type _Ctype_struct_sock uint64
type _Ctype_struct_msghdr uint64

type TCPState uint8

const (
	Established TCPState = C.TCP_ESTABLISHED
	Close       TCPState = C.TCP_CLOSE
)

type ConnFlags uint32

const (
	LInit   ConnFlags = C.CONN_L_INIT
	RInit   ConnFlags = C.CONN_R_INIT
	Assured ConnFlags = C.CONN_ASSURED
)

<<<<<<< HEAD
const BatchSize = C.CONN_CLOSED_BATCH_SIZE

type ConnTag = uint64

const (
	GnuTLS  ConnTag = C.LIBGNUTLS
	OpenSSL ConnTag = C.LIBSSL
)

var (
	StaticTags = map[ConnTag]string{
		GnuTLS:  "tls.library:gnutls",
		OpenSSL: "tls.library:openssl",
	}
)

const SizeofBatch = C.sizeof_batch_t
=======
const BatchSize = C.CONN_CLOSED_BATCH_SIZE
>>>>>>> 151aba22
<|MERGE_RESOLUTION|>--- conflicted
+++ resolved
@@ -45,24 +45,5 @@
 	Assured ConnFlags = C.CONN_ASSURED
 )
 
-<<<<<<< HEAD
 const BatchSize = C.CONN_CLOSED_BATCH_SIZE
-
-type ConnTag = uint64
-
-const (
-	GnuTLS  ConnTag = C.LIBGNUTLS
-	OpenSSL ConnTag = C.LIBSSL
-)
-
-var (
-	StaticTags = map[ConnTag]string{
-		GnuTLS:  "tls.library:gnutls",
-		OpenSSL: "tls.library:openssl",
-	}
-)
-
-const SizeofBatch = C.sizeof_batch_t
-=======
-const BatchSize = C.CONN_CLOSED_BATCH_SIZE
->>>>>>> 151aba22
+const SizeofBatch = C.sizeof_batch_t