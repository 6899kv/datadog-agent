#ifndef __HTTPS_H
#define __HTTPS_H

#ifdef COMPILE_CORE
#include "ktypes.h"
#define MINORBITS  20
#define MINORMASK  ((1U << MINORBITS) - 1)
#define MAJOR(dev) ((unsigned int)((dev) >> MINORBITS))
#define MINOR(dev) ((unsigned int)((dev)&MINORMASK))
#else
#include <linux/dcache.h>
#include <linux/fs.h>
#include <linux/mm_types.h>
#include <linux/sched.h>
#endif

#include "bpf_builtins.h"
#include "port_range.h"
#include "sock.h"

#include "protocols/classification/dispatcher-helpers.h"
#include "protocols/classification/dispatcher-maps.h"
#include "protocols/http/buffer.h"
#include "protocols/http/http.h"
<<<<<<< HEAD
#include "protocols/http/maps.h"
#include "protocols/http/types.h"
#include "protocols/tls/go-tls-types.h"
#include "protocols/tls/tags-types.h"
=======
#include "protocols/tls/tags-types.h"
#include "protocols/tls/native-tls-maps.h"
#include "protocols/tls/go-tls-types.h"
#include "protocols/tls/go-tls-maps.h"
>>>>>>> 80f72324

#define HTTPS_PORT 443

static __always_inline void http_process(http_transaction_t *http_stack, skb_info_t *skb_info, __u64 tags);

/* this function is called by all TLS hookpoints (OpenSSL, GnuTLS and GoTLS, JavaTLS) and */
/* it's used for classify the subset of protocols that is supported by `classify_protocol_for_dispatcher` */
static __always_inline void classify_decrypted_payload(protocol_stack_t *stack, conn_tuple_t *t, void *buffer, size_t len) {
    // we're in the context of TLS hookpoints, thus the protocol is TLS.
    set_protocol(stack, PROTOCOL_TLS);

    if (is_protocol_layer_known(stack, LAYER_APPLICATION)) {
        // No classification is needed.
        return;
    }

    protocol_t proto = PROTOCOL_UNKNOWN;
    classify_protocol_for_dispatcher(&proto, t, buffer, len);
    if (proto == PROTOCOL_UNKNOWN) {
        return;
    }

    set_protocol(stack, proto);
}

static __always_inline void tls_process(struct pt_regs *ctx, conn_tuple_t *t, void *buffer_ptr, size_t len, __u64 tags) {
    protocol_stack_t *stack = get_protocol_stack(t);
    if (!stack) {
        return;
    }
    log_debug("tls process entry");

    char request_fragment[CLASSIFICATION_MAX_BUFFER];
    bpf_memset(request_fragment, 0, sizeof(CLASSIFICATION_MAX_BUFFER));
    read_into_buffer_classification(request_fragment, buffer_ptr, len);

    classify_decrypted_payload(stack, t, request_fragment, len);

    protocol_t protocol = get_protocol_from_stack(stack, LAYER_APPLICATION);
    http_transaction_t http;
<<<<<<< HEAD
    switch (protocol) {
    case PROTOCOL_HTTP:
        bpf_memset(&http, 0, sizeof(http));
        bpf_memcpy(&http.tup, t, sizeof(conn_tuple_t));
        read_into_buffer(http.request_fragment, buffer_ptr, len);
        http_process(&http, NULL, tags);
        break;
    case PROTOCOL_HTTP2:
        log_debug("tls_process: http2 case (before tail call)");
        /* bpf_memset(&http, 0, sizeof(http)); */
        /* bpf_memcpy(&http.tup, t, sizeof(conn_tuple_t)); */
        /* read_into_buffer(http.request_fragment, buffer_ptr, len); */
        /* http2_process(&) */

        bpf_tail_call_compat(ctx, &tls_process_progs, TLS_PROG_HTTP2);
        break;
    default:
        return;
    }
=======
    bpf_memset(&http, 0, sizeof(http));
    bpf_memcpy(&http.tup, t, sizeof(conn_tuple_t));
    read_into_user_buffer_http(http.request_fragment, buffer);
    http_process(&http, NULL, tags);
    classify_decrypted_payload(&http.tup, http.request_fragment, len);
>>>>>>> 80f72324
}

static __always_inline void tls_finish(conn_tuple_t *t) {
    protocol_stack_t *stack = get_protocol_stack(t);
    if (!stack) {
        return;
    }

    protocol_t protocol = get_protocol_from_stack(stack, LAYER_APPLICATION);
    http_transaction_t http;
    switch (protocol) {
    case PROTOCOL_HTTP:
        bpf_memset(&http, 0, sizeof(http));
        bpf_memcpy(&http.tup, t, sizeof(conn_tuple_t));

        skb_info_t skb_info = { 0 };
        skb_info.tcp_flags |= TCPHDR_FIN;
        http_process(&http, &skb_info, NO_TAGS);
        break;
    case PROTOCOL_HTTP2:
        log_debug("http2 finish tls guy");
        break;
    default:
        return;
    }
}

static __always_inline conn_tuple_t *tup_from_ssl_ctx(void *ssl_ctx, u64 pid_tgid) {
    ssl_sock_t *ssl_sock = bpf_map_lookup_elem(&ssl_sock_by_ctx, &ssl_ctx);
    if (ssl_sock == NULL) {
        // Best-effort fallback mechanism to guess the socket address without
        // intercepting the SSL socket initialization. This improves the the quality
        // of data for TLS connections started *prior* to system-probe
        // initialization. Here we simply store the pid_tgid along with its
        // corresponding ssl_ctx pointer. In another probe (tcp_sendmsg), we
        // query again this map and if there is a match we assume that the *sock
        // object is the the TCP socket being used by this SSL connection. The
        // whole thing works based on the assumption that SSL_read/SSL_write is
        // then followed by the execution of tcp_sendmsg within the same CPU
        // context. This is not necessarily true for all cases (such as when
        // using the async SSL API) but seems to work on most-cases.
        bpf_map_update_with_telemetry(ssl_ctx_by_pid_tgid, &pid_tgid, &ssl_ctx, BPF_ANY);
        return NULL;
    }

    if (ssl_sock->tup.sport != 0 && ssl_sock->tup.dport != 0) {
        return &ssl_sock->tup;
    }

    // the code path below should be executed only once during the lifecycle of a SSL session
    pid_fd_t pid_fd = {
        .pid = pid_tgid >> 32,
        .fd = ssl_sock->fd,
    };

    struct sock **sock = bpf_map_lookup_elem(&sock_by_pid_fd, &pid_fd);
    if (sock == NULL) {
        return NULL;
    }

    conn_tuple_t t;
    if (!read_conn_tuple(&t, *sock, pid_tgid, CONN_TYPE_TCP)) {
        return NULL;
    }

    // Set the `.netns` and `.pid` values to always be 0.
    // They can't be sourced from inside `read_conn_tuple_skb`,
    // which is used elsewhere to produce the same `conn_tuple_t` value from a `struct __sk_buff*` value,
    // so we ensure it is always 0 here so that both paths produce the same `conn_tuple_t` value.
    // `netns` is not used in the userspace program part that binds http information to `ConnectionStats`,
    // so this is isn't a problem.
    t.netns = 0;
    t.pid = 0;

    bpf_memcpy(&ssl_sock->tup, &t, sizeof(conn_tuple_t));

    if (!is_ephemeral_port(ssl_sock->tup.sport)) {
        flip_tuple(&ssl_sock->tup);
    }

    return &ssl_sock->tup;
}

static __always_inline void init_ssl_sock(void *ssl_ctx, u32 socket_fd) {
    ssl_sock_t ssl_sock = { 0 };
    ssl_sock.fd = socket_fd;
    bpf_map_update_with_telemetry(ssl_sock_by_ctx, &ssl_ctx, &ssl_sock, BPF_ANY);
}

static __always_inline void map_ssl_ctx_to_sock(struct sock *skp) {
    u64 pid_tgid = bpf_get_current_pid_tgid();
    void **ssl_ctx_map_val = bpf_map_lookup_elem(&ssl_ctx_by_pid_tgid, &pid_tgid);
    if (ssl_ctx_map_val == NULL) {
        return;
    }
    bpf_map_delete_elem(&ssl_ctx_by_pid_tgid, &pid_tgid);

    ssl_sock_t ssl_sock = {};
    if (!read_conn_tuple(&ssl_sock.tup, skp, pid_tgid, CONN_TYPE_TCP)) {
        return;
    }
    ssl_sock.tup.netns = 0;
    ssl_sock.tup.pid = 0;
    normalize_tuple(&ssl_sock.tup);

    // copy map value to stack. required for older kernels
    void *ssl_ctx = *ssl_ctx_map_val;
    bpf_map_update_with_telemetry(ssl_sock_by_ctx, &ssl_ctx, &ssl_sock, BPF_ANY);
}

/**
 * get_offsets_data retrieves the result of binary analysis for the
 * current task binary's inode number.
 */
static __always_inline tls_offsets_data_t *get_offsets_data() {
    struct task_struct *t = (struct task_struct *)bpf_get_current_task();
    struct inode *inode;
    go_tls_offsets_data_key_t key;
    dev_t dev_id;

    inode = BPF_CORE_READ(t, mm, exe_file, f_inode);
    if (!inode) {
        log_debug("get_offsets_data: could not read f_inode field\n");
        return NULL;
    }

    int err;
    err = BPF_CORE_READ_INTO(&key.ino, inode, i_ino);
    if (err) {
        log_debug("get_offsets_data: could not read i_ino field\n");
        return NULL;
    }

    err = BPF_CORE_READ_INTO(&dev_id, inode, i_sb, s_dev);
    if (err) {
        log_debug("get_offsets_data: could not read s_dev field\n");
        return NULL;
    }

    key.device_id_major = MAJOR(dev_id);
    key.device_id_minor = MINOR(dev_id);

    log_debug("get_offsets_data: task binary inode number: %ld; device ID %x:%x\n", key.ino, key.device_id_major, key.device_id_minor);

    return bpf_map_lookup_elem(&offsets_data, &key);
}

#endif<|MERGE_RESOLUTION|>--- conflicted
+++ resolved
@@ -3,8 +3,8 @@
 
 #ifdef COMPILE_CORE
 #include "ktypes.h"
-#define MINORBITS  20
-#define MINORMASK  ((1U << MINORBITS) - 1)
+#define MINORBITS 20
+#define MINORMASK ((1U << MINORBITS) - 1)
 #define MAJOR(dev) ((unsigned int)((dev) >> MINORBITS))
 #define MINOR(dev) ((unsigned int)((dev)&MINORMASK))
 #else
@@ -22,17 +22,10 @@
 #include "protocols/classification/dispatcher-maps.h"
 #include "protocols/http/buffer.h"
 #include "protocols/http/http.h"
-<<<<<<< HEAD
-#include "protocols/http/maps.h"
-#include "protocols/http/types.h"
-#include "protocols/tls/go-tls-types.h"
-#include "protocols/tls/tags-types.h"
-=======
 #include "protocols/tls/tags-types.h"
 #include "protocols/tls/native-tls-maps.h"
 #include "protocols/tls/go-tls-types.h"
 #include "protocols/tls/go-tls-maps.h"
->>>>>>> 80f72324
 
 #define HTTPS_PORT 443
 
@@ -73,12 +66,12 @@
 
     protocol_t protocol = get_protocol_from_stack(stack, LAYER_APPLICATION);
     http_transaction_t http;
-<<<<<<< HEAD
+
     switch (protocol) {
     case PROTOCOL_HTTP:
         bpf_memset(&http, 0, sizeof(http));
         bpf_memcpy(&http.tup, t, sizeof(conn_tuple_t));
-        read_into_buffer(http.request_fragment, buffer_ptr, len);
+        read_into_user_buffer_http(http.request_fragment, buffer_ptr);
         http_process(&http, NULL, tags);
         break;
     case PROTOCOL_HTTP2:
@@ -93,13 +86,6 @@
     default:
         return;
     }
-=======
-    bpf_memset(&http, 0, sizeof(http));
-    bpf_memcpy(&http.tup, t, sizeof(conn_tuple_t));
-    read_into_user_buffer_http(http.request_fragment, buffer);
-    http_process(&http, NULL, tags);
-    classify_decrypted_payload(&http.tup, http.request_fragment, len);
->>>>>>> 80f72324
 }
 
 static __always_inline void tls_finish(conn_tuple_t *t) {
