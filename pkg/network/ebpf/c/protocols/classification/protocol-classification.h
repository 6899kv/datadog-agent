--- conflicted
+++ resolved
@@ -101,7 +101,7 @@
         return;
     }
 
-    bpf_memset(request_fragment, 0, sizeof(request_fragment));
+    bpf_memset(request_fragment, 0, CLASSIFICATION_MAX_BUFFER);
     read_into_buffer_for_classification((char *)request_fragment, skb, &skb_info);
     const size_t payload_length = skb->len - skb_info.data_off;
     const size_t final_fragment_size = payload_length < CLASSIFICATION_MAX_BUFFER ? payload_length : CLASSIFICATION_MAX_BUFFER;
@@ -150,9 +150,6 @@
     bpf_tail_call_compat(skb, &classification_progs, CLASSIFICATION_DBS_PROG);
 }
 
-<<<<<<< HEAD
-    bpf_memset(request_fragment, 0, CLASSIFICATION_MAX_BUFFER);
-=======
 __maybe_unused static __always_inline void protocol_classifier_entrypoint_dbs(struct __sk_buff *skb) {
     skb_info_t skb_info = {0};
     conn_tuple_t skb_tup = {0};
@@ -172,7 +169,6 @@
         return;
     }
     bpf_memset(request_fragment, 0, sizeof(request_fragment));
->>>>>>> 2c31c300
     read_into_buffer_for_classification((char *)request_fragment, skb, &skb_info);
 
     const size_t payload_length = skb->len - skb_info.data_off;
