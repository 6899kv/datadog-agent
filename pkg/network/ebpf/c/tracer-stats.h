#ifndef __TRACER_STATS_H
#define __TRACER_STATS_H

#include "bpf_builtins.h"
#include "bpf_core_read.h"
#include "defs.h"

#include "tracer.h"
#include "tracer-maps.h"
#include "tracer-telemetry.h"
#include "cookie.h"
#include "sock.h"
#include "protocols/classification/tracer-maps.h"
#include "protocols/tls/tags-types.h"
#include "ip.h"
<<<<<<< HEAD
=======
#include "skb.h"
>>>>>>> 7baf6c2f

#ifdef COMPILE_PREBUILT
static __always_inline __u64 offset_rtt();
static __always_inline __u64 offset_rtt_var();
#endif

static __always_inline conn_stats_ts_t *get_conn_stats(conn_tuple_t *t, struct sock *sk) {
    // initialize-if-no-exist the connection stat, and load it
    conn_stats_ts_t empty = {};
    bpf_memset(&empty, 0, sizeof(conn_stats_ts_t));
    empty.cookie = get_sk_cookie(sk);
    empty.protocol = PROTOCOL_UNKNOWN;
    bpf_map_update_with_telemetry(conn_stats, t, &empty, BPF_NOEXIST);
    return bpf_map_lookup_elem(&conn_stats, t);
}

static __always_inline void update_conn_state(conn_tuple_t *t, conn_stats_ts_t *stats, size_t sent_bytes, size_t recv_bytes) {
    if (t->metadata & CONN_TYPE_TCP || stats->flags & CONN_ASSURED) {
        return;
    }

    if (stats->recv_bytes == 0 && sent_bytes > 0) {
        stats->flags |= CONN_L_INIT;
        return;
    }

    if (stats->sent_bytes == 0 && recv_bytes > 0) {
        stats->flags |= CONN_R_INIT;
        return;
    }

    // If a three-way "handshake" was established, we mark the connection as assured
    if ((stats->flags & CONN_L_INIT && stats->recv_bytes > 0 && sent_bytes > 0) || (stats->flags & CONN_R_INIT && stats->sent_bytes > 0 && recv_bytes > 0)) {
        stats->flags |= CONN_ASSURED;
    }
}

static __always_inline bool is_tls_connection_cached(conn_tuple_t *t) {
    if (bpf_map_lookup_elem(&tls_connection, t) != NULL) {
        return true;
    }
    return false;
}

// is_tls_connection check if a connection has been classified as TLS protocol in the protocol_classifier_entrypoint(skb)
static __always_inline bool is_tls_connection(conn_tuple_t *t) {
    conn_tuple_t conn_tuple_copy = *t;
    // The classifier is a socket filter and there we are not accessible for pid and netns.
    // The key is based of the source & dest addresses and ports, and the metadata.
    conn_tuple_copy.netns = 0;
    conn_tuple_copy.pid = 0;
    if (is_tls_connection_cached(&conn_tuple_copy)) {
        return true;
    }

    conn_tuple_t *cached_skb_conn_tup_ptr = bpf_map_lookup_elem(&conn_tuple_to_socket_skb_conn_tuple, &conn_tuple_copy);
    if (cached_skb_conn_tup_ptr != NULL) {
        conn_tuple_t skb_tup = *cached_skb_conn_tup_ptr;
        if (is_tls_connection_cached(&skb_tup)) {
            return true;
        }
    }

    flip_tuple(&conn_tuple_copy);
    if (is_tls_connection_cached(&conn_tuple_copy)) {
        return true;
    }

    cached_skb_conn_tup_ptr = bpf_map_lookup_elem(&conn_tuple_to_socket_skb_conn_tuple, &conn_tuple_copy);
    if (cached_skb_conn_tup_ptr != NULL) {
        conn_tuple_t skb_tup = *cached_skb_conn_tup_ptr;
        if (is_tls_connection_cached(&skb_tup)) {
            return true;
        }
    }

    return false;
}

// get_protocol return the protocol has been classified in the protocol_classifier_entrypoint(skb)
static __always_inline protocol_t get_protocol(conn_tuple_t *t) {
    conn_tuple_t conn_tuple_copy = *t;
    // The classifier is a socket filter and there we are not accessible for pid and netns.
    // The key is based of the source & dest addresses and ports, and the metadata.
    conn_tuple_copy.netns = 0;
    conn_tuple_copy.pid = 0;
    protocol_t *cached_protocol_ptr = bpf_map_lookup_elem(&connection_protocol, &conn_tuple_copy);
    if (cached_protocol_ptr != NULL) {
       return *cached_protocol_ptr;
    }

    conn_tuple_t *cached_skb_conn_tup_ptr = bpf_map_lookup_elem(&conn_tuple_to_socket_skb_conn_tuple, &conn_tuple_copy);
    if (cached_skb_conn_tup_ptr != NULL) {
        conn_tuple_t skb_tup = *cached_skb_conn_tup_ptr;
        cached_protocol_ptr = bpf_map_lookup_elem(&connection_protocol, &skb_tup);
        if (cached_protocol_ptr != NULL) {
           return *cached_protocol_ptr;
        }
    }

    flip_tuple(&conn_tuple_copy);
    cached_protocol_ptr = bpf_map_lookup_elem(&connection_protocol, &conn_tuple_copy);
    if (cached_protocol_ptr != NULL) {
       return *cached_protocol_ptr;
    }

    cached_skb_conn_tup_ptr = bpf_map_lookup_elem(&conn_tuple_to_socket_skb_conn_tuple, &conn_tuple_copy);
    if (cached_skb_conn_tup_ptr != NULL) {
        conn_tuple_t skb_tup = *cached_skb_conn_tup_ptr;
        cached_protocol_ptr = bpf_map_lookup_elem(&connection_protocol, &skb_tup);
        if (cached_protocol_ptr != NULL) {
           return *cached_protocol_ptr;
        }
    }

    return PROTOCOL_UNKNOWN;
}

// update_conn_stats update the connection metadata : protocol, tags, timestamp, direction, packets, bytes sent and received
static __always_inline void update_conn_stats(conn_tuple_t *t, size_t sent_bytes, size_t recv_bytes, u64 ts, conn_direction_t dir,
    __u32 packets_out, __u32 packets_in, packet_count_increment_t segs_type, struct sock *sk) {
    conn_stats_ts_t *val = NULL;
    val = get_conn_stats(t, sk);
    if (!val) {
        return;
    }

    if (val->protocol == PROTOCOL_UNKNOWN) {
        protocol_t protocol = get_protocol(t);
        if (protocol != PROTOCOL_UNKNOWN) {
            log_debug("[update_conn_stats]: A connection was classified with protocol %d\n", protocol);
            val->protocol = protocol;
        }
    }
    if (is_tls_connection(t)) {
        val->conn_tags |= CONN_TLS;
    }

    // If already in our map, increment size in-place
    update_conn_state(t, val, sent_bytes, recv_bytes);
    if (sent_bytes) {
        __sync_fetch_and_add(&val->sent_bytes, sent_bytes);
    }
    if (recv_bytes) {
        __sync_fetch_and_add(&val->recv_bytes, recv_bytes);
    }
    if (packets_in) {
        if (segs_type == PACKET_COUNT_INCREMENT) {
            __sync_fetch_and_add(&val->recv_packets, packets_in);
        } else if (segs_type == PACKET_COUNT_ABSOLUTE) {
            val->recv_packets = packets_in;
        }
    }
    if (packets_out) {
        if (segs_type == PACKET_COUNT_INCREMENT) {
            __sync_fetch_and_add(&val->sent_packets, packets_out);
        } else if (segs_type == PACKET_COUNT_ABSOLUTE) {
            val->sent_packets = packets_out;
        }
    }
    val->timestamp = ts;

    if (dir != CONN_DIRECTION_UNKNOWN) {
        val->direction = dir;
    } else if (val->direction == CONN_DIRECTION_UNKNOWN) {
        u32 *port_count = NULL;
        port_binding_t pb = {};
        pb.port = t->sport;
        if (t->metadata & CONN_TYPE_TCP) {
            pb.netns = t->netns;
            port_count = bpf_map_lookup_elem(&port_bindings, &pb);
        } else {
            port_count = bpf_map_lookup_elem(&udp_port_bindings, &pb);
        }
        val->direction = (port_count != NULL && *port_count > 0) ? CONN_DIRECTION_INCOMING : CONN_DIRECTION_OUTGOING;
    }
}

// update_tcp_stats update rtt, retransmission and state on of a TCP connection
static __always_inline void update_tcp_stats(conn_tuple_t *t, tcp_stats_t stats) {
    // query stats without the PID from the tuple
    __u32 pid = t->pid;
    t->pid = 0;

    // initialize-if-no-exist the connection state, and load it
    tcp_stats_t empty = {};
    bpf_map_update_with_telemetry(tcp_stats, t, &empty, BPF_NOEXIST);

    tcp_stats_t *val = bpf_map_lookup_elem(&tcp_stats, t);
    t->pid = pid;
    if (val == NULL) {
        return;
    }

    if (stats.retransmits > 0) {
        __sync_fetch_and_add(&val->retransmits, stats.retransmits);
    }

    if (stats.rtt > 0) {
        // For more information on the bit shift operations see:
        // https://elixir.bootlin.com/linux/v4.6/source/net/ipv4/tcp.c#L2686
        val->rtt = stats.rtt >> 3;
        val->rtt_var = stats.rtt_var >> 2;
    }

    if (stats.state_transitions > 0) {
        val->state_transitions |= stats.state_transitions;
    }
}

static __always_inline int handle_message(conn_tuple_t *t, size_t sent_bytes, size_t recv_bytes, conn_direction_t dir,
    __u32 packets_out, __u32 packets_in, packet_count_increment_t segs_type, struct sock *sk) {
    u64 ts = bpf_ktime_get_ns();
    update_conn_stats(t, sent_bytes, recv_bytes, ts, dir, packets_out, packets_in, segs_type, sk);
    return 0;
}

static __always_inline int handle_retransmit(struct sock *sk, int count) {
    conn_tuple_t t = {};
    u64 zero = 0;

    if (!read_conn_tuple(&t, sk, zero, CONN_TYPE_TCP)) {
        return 0;
    }

    tcp_stats_t stats = { .retransmits = count, .rtt = 0, .rtt_var = 0 };
    update_tcp_stats(&t, stats);

    return 0;
}

static __always_inline void handle_tcp_stats(conn_tuple_t* t, struct sock* sk, u8 state) {
    u32 rtt = 0, rtt_var = 0;
#ifdef COMPILE_PREBUILT
    bpf_probe_read_kernel(&rtt, sizeof(rtt), (char*)sk + offset_rtt());
    bpf_probe_read_kernel(&rtt_var, sizeof(rtt_var), (char*)sk + offset_rtt_var());
#else
    BPF_CORE_READ_INTO(&rtt, tcp_sk(sk), srtt_us);
    BPF_CORE_READ_INTO(&rtt_var, tcp_sk(sk), mdev_us);
#endif

    tcp_stats_t stats = { .retransmits = 0, .rtt = rtt, .rtt_var = rtt_var };
    if (state > 0) {
        stats.state_transitions = (1 << state);
    }
    update_tcp_stats(t, stats);
}

<<<<<<< HEAD
=======
static __always_inline int handle_skb_consume_udp(struct sock *sk, struct sk_buff *skb, int len) {
    u64 pid_tgid = bpf_get_current_pid_tgid();
    udp_recv_sock_t *st = bpf_map_lookup_elem(&udp_recv_sock, &pid_tgid);
    if (!st) { // no entry means a peek
        return 0;
    }

    if (len < 0) {
        // peeking or an error happened
        return 0;
    }
    conn_tuple_t t;
    bpf_memset(&t, 0, sizeof(conn_tuple_t));
    int data_len = sk_buff_to_tuple(skb, &t);
    if (data_len <= 0) {
        log_debug("ERR(skb_consume_udp): error reading tuple ret=%d\n", data_len);
        return 0;
    }
    // we are receiving, so we want the daddr to become the laddr
    flip_tuple(&t);

    log_debug("skb_consume_udp: bytes=%d\n", data_len);
    t.pid = pid_tgid >> 32;
    t.netns = get_netns_from_sock(sk);
    return handle_message(&t, 0, data_len, CONN_DIRECTION_UNKNOWN, 0, 1, PACKET_COUNT_INCREMENT, sk);
}

>>>>>>> 7baf6c2f
#endif // __TRACER_STATS_H<|MERGE_RESOLUTION|>--- conflicted
+++ resolved
@@ -13,10 +13,7 @@
 #include "protocols/classification/tracer-maps.h"
 #include "protocols/tls/tags-types.h"
 #include "ip.h"
-<<<<<<< HEAD
-=======
 #include "skb.h"
->>>>>>> 7baf6c2f
 
 #ifdef COMPILE_PREBUILT
 static __always_inline __u64 offset_rtt();
@@ -265,8 +262,6 @@
     update_tcp_stats(t, stats);
 }
 
-<<<<<<< HEAD
-=======
 static __always_inline int handle_skb_consume_udp(struct sock *sk, struct sk_buff *skb, int len) {
     u64 pid_tgid = bpf_get_current_pid_tgid();
     udp_recv_sock_t *st = bpf_map_lookup_elem(&udp_recv_sock, &pid_tgid);
@@ -294,5 +289,4 @@
     return handle_message(&t, 0, data_len, CONN_DIRECTION_UNKNOWN, 0, 1, PACKET_COUNT_INCREMENT, sk);
 }
 
->>>>>>> 7baf6c2f
 #endif // __TRACER_STATS_H