--- conflicted
+++ resolved
@@ -68,12 +68,8 @@
     log_debug("tracepoint/net/netif_receive_skb\n");
     // flush batch to userspace
     // because perf events can't be sent from socket filter programs
-<<<<<<< HEAD
-    http_flush_batch(ctx);
-    kafka_flush_batch(ctx);
-=======
     http_batch_flush(ctx);
->>>>>>> 5bf39c3b
+    kafka_batch_flush(ctx);
     return 0;
 }
 
