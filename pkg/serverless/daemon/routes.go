--- conflicted
+++ resolved
@@ -102,12 +102,8 @@
 		EndTime:            endTime,
 		IsError:            r.Header.Get(invocationlifecycle.InvocationErrorHeader) == "true",
 		RequestID:          ecs.LastRequestID,
-<<<<<<< HEAD
 		ResponseRawPayload: responseBody,
-=======
-		ResponseRawPayload: string(responseBody),
 		ColdStartDuration:  ecs.ColdstartDuration,
->>>>>>> 6a3d555a
 	}
 	executionContext := e.daemon.InvocationProcessor.GetExecutionInfo()
 	if executionContext.TraceID == 0 {
