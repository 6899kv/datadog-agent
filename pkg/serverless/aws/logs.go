// Unless explicitly stated otherwise all files in this repository are licensed
// under the Apache License Version 2.0.
// This product includes software developed at Datadog (https://www.datadoghq.com/).
// Copyright 2016-present Datadog, Inc.

package aws

import (
	"encoding/json"
	"errors"
	"fmt"
	"strings"
	"time"

	logConfig "github.com/DataDog/datadog-agent/pkg/logs/config"
<<<<<<< HEAD
=======
	"github.com/DataDog/datadog-agent/pkg/logs/scheduler"
>>>>>>> 8591e31f
	"github.com/DataDog/datadog-agent/pkg/util/log"
)

// logMessageTimeLayout is the layout string used to format timestamps from logs
const logMessageTimeLayout = "2006-01-02T15:04:05.999Z"

const (
	// LogTypeExtension is used to represent logs messages emitted by extensions
	LogTypeExtension = "extension"

	// LogTypeFunction is used to represent logs messages emitted by the function
	LogTypeFunction = "function"

	// LogTypePlatformStart is used for the log message about the platform starting
	LogTypePlatformStart = "platform.start"
	// LogTypePlatformEnd is used for the log message about the platform shutting down
	LogTypePlatformEnd = "platform.end"
	// LogTypePlatformReport is used for the log messages containing a report of the last invocation.
	LogTypePlatformReport = "platform.report"
	// LogTypePlatformLogsDropped is used when AWS has dropped logs because we were unable to consume them fast enough.
	LogTypePlatformLogsDropped = "platform.logsDropped"
	// LogTypePlatformLogsSubscription is used for the log messages about Logs API registration
	LogTypePlatformLogsSubscription = "platform.logsSubscription"
	// LogTypePlatformExtension is used for the log messages about Extension API registration
	LogTypePlatformExtension = "platform.extension"
)

// LogMessage is a log message sent by the AWS API.
type LogMessage struct {
	Time time.Time
	ARN  string
	Type string
	// "extension" / "function" log messages contain a record which is basically a log string
	StringRecord string `json:"record"`
	ObjectRecord PlatformObjectRecord
}

// PlatformObjectRecord contains additional information found in Platform log messages
type PlatformObjectRecord struct {
	RequestID string           // uuid; present in LogTypePlatform{Start,End,Report}
	Version   string           // present in LogTypePlatformStart only
	Metrics   ReportLogMetrics // present in LogTypePlatformReport only
}

// ReportLogMetrics contains metrics found in a LogTypePlatformReport log
type ReportLogMetrics struct {
	DurationMs       float64
	BilledDurationMs int
	MemorySizeMB     int
	MaxMemoryUsedMB  int
	InitDurationMs   float64
}

type serverlessScheduler interface {
	GetSourceFromName(name string) *logConfig.LogSource
}

// UnmarshalJSON unmarshals the given bytes in a LogMessage object.
func (l *LogMessage) UnmarshalJSON(data []byte) error {
	var j map[string]interface{}
	if err := json.Unmarshal(data, &j); err != nil {
		return fmt.Errorf("LogMessage.UnmarshalJSON: can't unmarshal json: %s", err)
	}

	var typ string
	var ok bool

	// type

	if typ, ok = j["type"].(string); !ok {
		return fmt.Errorf("LogMessage.UnmarshalJSON: malformed log message")
	}

	// time

	if timeStr, ok := j["time"].(string); ok {
		if time, err := time.Parse(logMessageTimeLayout, timeStr); err == nil {
			l.Time = time
		}
	}

	// the rest

	switch typ {
	case LogTypePlatformLogsSubscription, LogTypePlatformExtension:
		l.Type = typ
	case LogTypeFunction, LogTypeExtension:
		l.Type = typ
		l.StringRecord = j["record"].(string)
	case LogTypePlatformStart, LogTypePlatformEnd, LogTypePlatformReport:
		l.Type = typ
		if objectRecord, ok := j["record"].(map[string]interface{}); ok {
			// all of these have the requestId
			if requestID, ok := objectRecord["requestId"].(string); ok {
				l.ObjectRecord.RequestID = requestID
			}

			switch typ {
			case LogTypePlatformStart:
				SetRequestID(l.ObjectRecord.RequestID)
				if version, ok := objectRecord["version"].(string); ok {
					l.ObjectRecord.Version = version
				}
				l.StringRecord = fmt.Sprintf("START RequestId: %s Version: %s",
					l.ObjectRecord.RequestID,
					l.ObjectRecord.Version,
				)
			case LogTypePlatformEnd:
				l.StringRecord = fmt.Sprintf("END RequestId: %s",
					l.ObjectRecord.RequestID,
				)
			case LogTypePlatformReport:
				if metrics, ok := objectRecord["metrics"].(map[string]interface{}); ok {
					if v, ok := metrics["durationMs"].(float64); ok {
						l.ObjectRecord.Metrics.DurationMs = v
					}
					if v, ok := metrics["billedDurationMs"].(float64); ok {
						l.ObjectRecord.Metrics.BilledDurationMs = int(v)
					}
					if v, ok := metrics["memorySizeMB"].(float64); ok {
						l.ObjectRecord.Metrics.MemorySizeMB = int(v)
					}
					if v, ok := metrics["maxMemoryUsedMB"].(float64); ok {
						l.ObjectRecord.Metrics.MaxMemoryUsedMB = int(v)
					}
					if v, ok := metrics["initDurationMs"].(float64); ok {
						l.ObjectRecord.Metrics.InitDurationMs = v
					}
					log.Debugf("Enhanced metrics: %+v\n", l.ObjectRecord.Metrics)
				} else {
					log.Error("LogMessage.UnmarshalJSON: can't read the metrics object")
				}
				l.StringRecord = createStringRecordForReportLog(l)
			}
		} else {
			log.Error("LogMessage.UnmarshalJSON: can't read the record object")
		}
	default:
		// we're not parsing this kind of message yet
	}

	return nil
}

// ShouldProcessLog returns whether or not the log should be further processed.
func ShouldProcessLog(arn string, lastRequestID string, message LogMessage) bool {
	// If the global request ID or ARN variable isn't set at this point, do not process further
	if arn == "" || lastRequestID == "" {
		return false
	}
	// Making sure that we do not process these types of logs since they are not tied to specific invovations
	if message.Type == LogTypePlatformExtension || message.Type == LogTypePlatformLogsSubscription {
		return false
	}
	return true
}

func createStringRecordForReportLog(l *LogMessage) string {
	stringRecord := fmt.Sprintf("REPORT RequestId: %s\tDuration: %.2f ms\tBilled Duration: %d ms\tMemory Size: %d MB\tMax Memory Used: %d MB",
		l.ObjectRecord.RequestID,
		l.ObjectRecord.Metrics.DurationMs,
		l.ObjectRecord.Metrics.BilledDurationMs,
		l.ObjectRecord.Metrics.MemorySizeMB,
		l.ObjectRecord.Metrics.MaxMemoryUsedMB,
	)
	if l.ObjectRecord.Metrics.InitDurationMs > 0 {
		stringRecord = stringRecord + fmt.Sprintf("\tInit Duration: %.2f ms", l.ObjectRecord.Metrics.InitDurationMs)
	}

	return stringRecord
}

// ParseLogsAPIPayload transforms the payload received from the Logs API to an array of LogMessage
func ParseLogsAPIPayload(data []byte) ([]LogMessage, error) {
	var messages []LogMessage
	if err := json.Unmarshal(data, &messages); err != nil {
		// Temporary fix to handle malformed JSON tracing object : retry with sanitization
		log.Debug("Can't read log message, retry with sanitization")
		sanitizedData := removeInvalidTracingItem(data)
		if err := json.Unmarshal(sanitizedData, &messages); err != nil {
			return nil, errors.New("can't read log message")
		}
		return messages, nil
	}
	return messages, nil
}

// removeInvalidTracingItem is a temporary fix to handle malformed JSON tracing object
func removeInvalidTracingItem(data []byte) []byte {
	return []byte(strings.ReplaceAll(string(data), ",\"tracing\":}", ""))
}

// GetLambdaSource returns the LogSource used by the extension
<<<<<<< HEAD
func GetLambdaSource(scheduler serverlessScheduler) *logConfig.LogSource {
	if scheduler != nil {
		source := scheduler.GetSourceFromName("lambda")
=======
func GetLambdaSource() *logConfig.LogSource {
	currentScheduler := scheduler.GetScheduler()
	if currentScheduler != nil {
		source := currentScheduler.GetSourceFromName("lambda")
>>>>>>> 8591e31f
		if source != nil {
			return source
		}
	}
	log.Debug("Impossible to retrieve the lambda LogSource")
	return nil
}<|MERGE_RESOLUTION|>--- conflicted
+++ resolved
@@ -13,10 +13,7 @@
 	"time"
 
 	logConfig "github.com/DataDog/datadog-agent/pkg/logs/config"
-<<<<<<< HEAD
-=======
 	"github.com/DataDog/datadog-agent/pkg/logs/scheduler"
->>>>>>> 8591e31f
 	"github.com/DataDog/datadog-agent/pkg/util/log"
 )
 
@@ -68,10 +65,6 @@
 	MemorySizeMB     int
 	MaxMemoryUsedMB  int
 	InitDurationMs   float64
-}
-
-type serverlessScheduler interface {
-	GetSourceFromName(name string) *logConfig.LogSource
 }
 
 // UnmarshalJSON unmarshals the given bytes in a LogMessage object.
@@ -210,16 +203,10 @@
 }
 
 // GetLambdaSource returns the LogSource used by the extension
-<<<<<<< HEAD
-func GetLambdaSource(scheduler serverlessScheduler) *logConfig.LogSource {
-	if scheduler != nil {
-		source := scheduler.GetSourceFromName("lambda")
-=======
 func GetLambdaSource() *logConfig.LogSource {
 	currentScheduler := scheduler.GetScheduler()
 	if currentScheduler != nil {
 		source := currentScheduler.GetSourceFromName("lambda")
->>>>>>> 8591e31f
 		if source != nil {
 			return source
 		}
