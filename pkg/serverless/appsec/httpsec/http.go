--- conflicted
+++ resolved
@@ -23,131 +23,6 @@
 	Monitor(addresses map[string]interface{}) (events []byte)
 }
 
-<<<<<<< HEAD
-// InvocationSubProcessor type allows to monitor lamdba invocations receiving
-// HTTP-based events.
-type InvocationSubProcessor struct {
-	appsec Monitorer
-}
-
-// NewInvocationSubProcessor returns a new httpsec invocation subprocessor
-// monitored with the given Monitorer.
-func NewInvocationSubProcessor(appsec Monitorer) *InvocationSubProcessor {
-	return &InvocationSubProcessor{
-		appsec: appsec,
-	}
-}
-
-// OnInvokeStart exported method should have comment or be unexported
-func (p *InvocationSubProcessor) OnInvokeStart(_ *invocationlifecycle.InvocationStartDetails, _ *invocationlifecycle.RequestHandler) {
-	// In monitoring-only mode - without blocking - we can wait until the request's end to monitor it
-
-	// XXX: Because this *InvocationSubProcessor is referenced as an interface,
-	// a nil check like (*myInterface)(nil) != nil will return true.
-	// See https://go.dev/tour/methods/12
-	if p == nil {
-		return
-	}
-}
-
-// OnInvokeEnd exported method should have comment or be unexported
-func (p *InvocationSubProcessor) OnInvokeEnd(endDetails *invocationlifecycle.InvocationEndDetails, invocCtx *invocationlifecycle.RequestHandler) {
-	if p == nil {
-		return
-	}
-	span := invocCtx
-	// Set the span tags that are always expected to be there when appsec is enabled
-	setAppSecEnabledTags(span)
-
-	var ctx context
-	switch event := invocCtx.Event().(type) {
-	case events.APIGatewayProxyRequest:
-		makeContext(
-			&ctx,
-			&event.Path,
-			event.MultiValueHeaders,
-			event.MultiValueQueryStringParameters,
-			event.PathParameters,
-			event.RequestContext.Identity.SourceIP,
-			&event.Body,
-		)
-
-	case events.APIGatewayV2HTTPRequest:
-		makeContext(
-			&ctx,
-			&event.RawPath,
-			toMultiValueMap(event.Headers),
-			toMultiValueMap(event.QueryStringParameters),
-			event.PathParameters,
-			event.RequestContext.HTTP.SourceIP,
-			&event.Body,
-		)
-
-	case events.APIGatewayWebsocketProxyRequest:
-		makeContext(
-			&ctx,
-			&event.Path,
-			event.MultiValueHeaders,
-			event.MultiValueQueryStringParameters,
-			event.PathParameters,
-			event.RequestContext.Identity.SourceIP,
-			&event.Body,
-		)
-
-	case events.ALBTargetGroupRequest:
-		makeContext(
-			&ctx,
-			&event.Path,
-			event.MultiValueHeaders,
-			event.MultiValueQueryStringParameters,
-			nil,
-			"",
-			&event.Body,
-		)
-
-	case events.LambdaFunctionURLRequest:
-		makeContext(
-			&ctx,
-			&event.RawPath,
-			toMultiValueMap(event.Headers),
-			toMultiValueMap(event.QueryStringParameters),
-			nil,
-			event.RequestContext.HTTP.SourceIP,
-			&event.Body,
-		)
-
-	default:
-		if event == nil {
-			log.Debug("appsec: ignoring unsupported lamdba event")
-		} else {
-			log.Debugf("appsec: ignoring unsupported lamdba event type %T", event)
-		}
-		return
-	}
-
-	reqHeaders := ctx.requestHeaders
-	setClientIPTags(span, ctx.requestSourceIP, reqHeaders)
-
-	respHeaders, err := parseResponseHeaders(endDetails.ResponseRawPayload)
-	if err != nil {
-		log.Debugf("appsec: couldn't parse the response payload headers: %v", err)
-	}
-
-	if status, ok := span.GetMetaTag("http.status_code"); ok {
-		ctx.responseStatus = &status
-	}
-	if ip, ok := span.GetMetaTag("http.client_ip"); ok {
-		ctx.requestClientIP = &ip
-	}
-
-	if events := p.appsec.Monitor(ctx.toAddresses()); len(events) > 0 {
-		setSecurityEventsTags(span, events, reqHeaders, respHeaders)
-		invocCtx.SetSamplingPriority(sampler.PriorityUserKeep)
-	}
-}
-
-=======
->>>>>>> 3818fadc
 // AppSec monitoring context including the full list of monitored HTTP values
 // (which must be nullable to know when they were set or not), along with the
 // required context to report appsec-related span tags.
