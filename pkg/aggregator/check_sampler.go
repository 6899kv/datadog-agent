// Unless explicitly stated otherwise all files in this repository are licensed
// under the Apache License Version 2.0.
// This product includes software developed at Datadog (https://www.datadoghq.com/).
// Copyright 2016-present Datadog, Inc.

package aggregator

import (
	"math"
	"time"

	"github.com/DataDog/datadog-agent/pkg/aggregator/ckey"
	"github.com/DataDog/datadog-agent/pkg/aggregator/internal/tags"
	"github.com/DataDog/datadog-agent/pkg/config"
	"github.com/DataDog/datadog-agent/pkg/metrics"
	"github.com/DataDog/datadog-agent/pkg/util/log"
)

const checksSourceTypeName = "System"

// CheckSampler aggregates metrics from one Check instance
type CheckSampler struct {
	series          []*metrics.Serie
	sketches        metrics.SketchSeriesList
	contextResolver *countBasedContextResolver
	metrics         metrics.CheckMetrics
	sketchMap       sketchMap
	lastBucketValue map[ckey.ContextKey]int64
	deregistered    bool
}

// newCheckSampler returns a newly initialized CheckSampler
func newCheckSampler(expirationCount int, expireMetrics bool, statefulTimeout time.Duration, cache *tags.Store) *CheckSampler {
	return &CheckSampler{
		series:          make([]*metrics.Serie, 0),
		sketches:        make(metrics.SketchSeriesList, 0),
		contextResolver: newCountBasedContextResolver(expirationCount, cache),
		metrics:         metrics.NewCheckMetrics(expireMetrics, statefulTimeout),
		sketchMap:       make(sketchMap),
		lastBucketValue: make(map[ckey.ContextKey]int64),
	}
}

func (cs *CheckSampler) addSample(metricSample *metrics.MetricSample) {
	contextKey := cs.contextResolver.trackContext(metricSample)

<<<<<<< HEAD
	if err := cs.metrics.AddSample(contextKey, metricSample, metricSample.Timestamp, 1, config.Datadog); err != nil {
=======
	if metricSample.Mtype == metrics.DistributionType {
		cs.sketchMap.insert(int64(metricSample.Timestamp), contextKey, metricSample.Value, metricSample.SampleRate)
		return
	}

	if err := cs.metrics.AddSample(contextKey, metricSample, metricSample.Timestamp, 1); err != nil {
>>>>>>> afc6713b
		log.Debugf("Ignoring sample '%s' on host '%s' and tags '%s': %s", metricSample.Name, metricSample.Host, metricSample.Tags, err)
	}
}

func (cs *CheckSampler) newSketchSeries(ck ckey.ContextKey, points []metrics.SketchPoint) *metrics.SketchSeries {
	ctx, _ := cs.contextResolver.get(ck)
	ss := &metrics.SketchSeries{
		Name: ctx.Name,
		Tags: ctx.Tags(),
		Host: ctx.Host,
		// Interval: TODO: investigate
		Points:     points,
		ContextKey: ck,
	}

	return ss
}

func (cs *CheckSampler) addBucket(bucket *metrics.HistogramBucket) {
	if bucket.Value < 0 {
		log.Warnf("Negative bucket value %d for metric %s discarding", bucket.Value, bucket.Name)
		return
	}
	if bucket.Value == 0 {
		// noop
		return
	}

	bucketRange := bucket.UpperBound - bucket.LowerBound
	if bucketRange < 0 {
		log.Warnf(
			"Negative bucket range [%f-%f] for metric %s discarding",
			bucket.LowerBound, bucket.UpperBound, bucket.Name,
		)
		return
	}

	contextKey := cs.contextResolver.trackContext(bucket)

	// if the bucket is monotonic and we have already seen the bucket we only send the delta
	if bucket.Monotonic {
		lastBucketValue, bucketFound := cs.lastBucketValue[contextKey]
		rawValue := bucket.Value

		cs.lastBucketValue[contextKey] = rawValue

		// Return early so we don't report the first raw value instead of the delta which will cause spikes
		if !bucketFound && !bucket.FlushFirstValue {
			return
		}

		bucket.Value = rawValue - lastBucketValue
	}

	if bucket.Value < 0 {
		log.Warnf("Negative bucket delta %d for metric %s discarding", bucket.Value, bucket.Name)
		return
	}
	if bucket.Value == 0 {
		// noop
		return
	}

	// "if the quantile falls into the highest bucket, the upper bound of the 2nd highest bucket is returned"
	if math.IsInf(bucket.UpperBound, 1) {
		cs.sketchMap.insertInterp(int64(bucket.Timestamp), contextKey, bucket.LowerBound, bucket.LowerBound, uint(bucket.Value))
		return
	}

	log.Tracef(
		"Interpolating %d values over the [%f-%f] bucket",
		bucket.Value, bucket.LowerBound, bucket.UpperBound,
	)
	cs.sketchMap.insertInterp(int64(bucket.Timestamp), contextKey, bucket.LowerBound, bucket.UpperBound, uint(bucket.Value))
}

func (cs *CheckSampler) commitSeries(timestamp float64) {
	series, errors := cs.metrics.Flush(timestamp)
	for ckey, err := range errors {
		context, ok := cs.contextResolver.get(ckey)
		if !ok {
			log.Errorf("Can't resolve context of error '%s': inconsistent context resolver state: context with key '%v' is not tracked", err, ckey)
		} else {

			log.Infof("No value returned for check metric '%s' on host '%s' and tags '%s': %s", context.Name, context.Host, context.Tags().Join(", "), err)
		}
	}
	for _, serie := range series {
		// Resolve context and populate new []Serie
		context, ok := cs.contextResolver.get(serie.ContextKey)
		if !ok {
			log.Errorf("Ignoring all metrics on context key '%v': inconsistent context resolver state: the context is not tracked", serie.ContextKey)
			continue
		}
		serie.Name = context.Name + serie.NameSuffix
		serie.Tags = context.Tags()
		serie.Host = context.Host
		serie.NoIndex = context.noIndex
		serie.SourceTypeName = checksSourceTypeName // this source type is required for metrics coming from the checks

		cs.series = append(cs.series, serie)
	}
}

func (cs *CheckSampler) commitSketches(timestamp float64) {
	pointsByCtx := make(map[ckey.ContextKey][]metrics.SketchPoint)

	cs.sketchMap.flushBefore(int64(timestamp), func(ck ckey.ContextKey, p metrics.SketchPoint) {
		if p.Sketch == nil {
			return
		}
		pointsByCtx[ck] = append(pointsByCtx[ck], p)
	})
	for ck, points := range pointsByCtx {
		cs.sketches = append(cs.sketches, cs.newSketchSeries(ck, points))
	}
}

func (cs *CheckSampler) commit(timestamp float64) {
	cs.commitSeries(timestamp)
	cs.commitSketches(timestamp)

	cs.metrics.RemoveExpired(timestamp)

	expiredContextKeys := cs.contextResolver.expireContexts()

	// garbage collect unused buckets
	for _, ctxKey := range expiredContextKeys {
		delete(cs.lastBucketValue, ctxKey)
	}

	cs.metrics.Expire(expiredContextKeys, timestamp)
}

func (cs *CheckSampler) flush() (metrics.Series, metrics.SketchSeriesList) {
	// series
	series := cs.series
	cs.series = make([]*metrics.Serie, 0)

	// sketches
	sketches := cs.sketches
	cs.sketches = make(metrics.SketchSeriesList, 0)

	return series, sketches
}

func (cs *CheckSampler) release() {
	cs.contextResolver.release()
}<|MERGE_RESOLUTION|>--- conflicted
+++ resolved
@@ -44,16 +44,12 @@
 func (cs *CheckSampler) addSample(metricSample *metrics.MetricSample) {
 	contextKey := cs.contextResolver.trackContext(metricSample)
 
-<<<<<<< HEAD
-	if err := cs.metrics.AddSample(contextKey, metricSample, metricSample.Timestamp, 1, config.Datadog); err != nil {
-=======
 	if metricSample.Mtype == metrics.DistributionType {
 		cs.sketchMap.insert(int64(metricSample.Timestamp), contextKey, metricSample.Value, metricSample.SampleRate)
 		return
 	}
 
-	if err := cs.metrics.AddSample(contextKey, metricSample, metricSample.Timestamp, 1); err != nil {
->>>>>>> afc6713b
+	if err := cs.metrics.AddSample(contextKey, metricSample, metricSample.Timestamp, 1, config.Datadog); err != nil {
 		log.Debugf("Ignoring sample '%s' on host '%s' and tags '%s': %s", metricSample.Name, metricSample.Host, metricSample.Tags, err)
 	}
 }
@@ -137,7 +133,6 @@
 		if !ok {
 			log.Errorf("Can't resolve context of error '%s': inconsistent context resolver state: context with key '%v' is not tracked", err, ckey)
 		} else {
-
 			log.Infof("No value returned for check metric '%s' on host '%s' and tags '%s': %s", context.Name, context.Host, context.Tags().Join(", "), err)
 		}
 	}
