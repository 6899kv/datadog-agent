// Unless explicitly stated otherwise all files in this repository are licensed
// under the Apache License Version 2.0.
// This product includes software developed at Datadog (https://www.datadoghq.com/).
// Copyright 2016-present Datadog, Inc.

package http

import (
	"bytes"
	"context"
	"errors"
	"expvar"
	"fmt"
	"io"
	"net/http"
	"net/url"
	"strconv"
	"sync"
	"time"

	"github.com/DataDog/datadog-agent/comp/logs/agent/config"
	"github.com/DataDog/datadog-agent/pkg/conf"
	"github.com/DataDog/datadog-agent/pkg/logs/client"
	"github.com/DataDog/datadog-agent/pkg/logs/message"
	"github.com/DataDog/datadog-agent/pkg/logs/metrics"
	"github.com/DataDog/datadog-agent/pkg/telemetry"
	"github.com/DataDog/datadog-agent/pkg/util/backoff"
	httputils "github.com/DataDog/datadog-agent/pkg/util/http"
	"github.com/DataDog/datadog-agent/pkg/util/log"
	"github.com/DataDog/datadog-agent/pkg/version"
)

// ContentType options,
const (
	TextContentType     = "text/plain"
	JSONContentType     = "application/json"
	ProtobufContentType = "application/x-protobuf"
)

// HTTP errors.
var (
	errClient = errors.New("client error")
	errServer = errors.New("server error")
	tlmSend   = telemetry.NewCounter("logs_client_http_destination", "send", []string{"endpoint_host", "error"}, "Payloads sent")
	tlmInUse  = telemetry.NewCounter("logs_client_http_destination", "in_use_ms", []string{"sender"}, "Time spent sending payloads in ms")
	tlmIdle   = telemetry.NewCounter("logs_client_http_destination", "idle_ms", []string{"sender"}, "Time spent idle while not sending payloads in ms")

	expVarIdleMsMapKey  = "idleMs"
	expVarInUseMsMapKey = "inUseMs"
)

// emptyJsonPayload is an empty payload used to check HTTP connectivity without sending logs.
var emptyJsonPayload = message.Payload{Messages: []*message.Message{}, Encoded: []byte("{}")}

// Destination sends a payload over HTTP.
type Destination struct {
	// Config
	url                 string
	apiKey              string
	contentType         string
	host                string
	client              *httputils.ResetClient
	destinationsContext *client.DestinationsContext
	protocol            config.IntakeProtocol
	origin              config.IntakeOrigin

	// Concurrency
	climit chan struct{} // semaphore for limiting concurrent background sends
	wg     sync.WaitGroup

	// Retry
	backoff        backoff.Policy
	nbErrors       int
	blockedUntil   time.Time
	retryLock      sync.Mutex
	shouldRetry    bool
	lastRetryError error

	// Telemetry
	expVars       *expvar.Map
	telemetryName string
}

// NewDestination returns a new Destination.
// If `maxConcurrentBackgroundSends` > 0, then at most that many background payloads will be sent concurrently, else
// there is no concurrency and the background sending pipeline will block while sending each payload.
// TODO: add support for SOCKS5
func NewDestination(endpoint config.Endpoint,
	contentType string,
	destinationsContext *client.DestinationsContext,
	maxConcurrentBackgroundSends int,
	shouldRetry bool,
	telemetryName string,
<<<<<<< HEAD
	cfg conf.ConfigReader) *Destination {

=======
) *Destination {
>>>>>>> c4f14464
	return newDestination(endpoint,
		contentType,
		destinationsContext,
		time.Second*10,
		maxConcurrentBackgroundSends,
		shouldRetry,
		telemetryName,
		cfg)
}

func newDestination(endpoint config.Endpoint,
	contentType string,
	destinationsContext *client.DestinationsContext,
	timeout time.Duration,
	maxConcurrentBackgroundSends int,
	shouldRetry bool,
	telemetryName string,
<<<<<<< HEAD
	cfg conf.ConfigReader) *Destination {

=======
) *Destination {
>>>>>>> c4f14464
	if maxConcurrentBackgroundSends <= 0 {
		maxConcurrentBackgroundSends = 1
	}
	var policy backoff.Policy
	if endpoint.Origin == config.ServerlessIntakeOrigin {
		policy = backoff.NewConstantBackoffPolicy(
			cfg.GetDuration("serverless.constant_backoff_interval"),
		)
	} else {
		policy = backoff.NewExpBackoffPolicy(
			endpoint.BackoffFactor,
			endpoint.BackoffBase,
			endpoint.BackoffMax,
			endpoint.RecoveryInterval,
			endpoint.RecoveryReset,
		)
	}

	expVars := &expvar.Map{}
	expVars.AddFloat(expVarIdleMsMapKey, 0)
	expVars.AddFloat(expVarInUseMsMapKey, 0)
	if telemetryName != "" {
		metrics.DestinationExpVars.Set(telemetryName, expVars)
	}

	return &Destination{
		host:                endpoint.Host,
		url:                 buildURL(endpoint),
		apiKey:              endpoint.APIKey,
		contentType:         contentType,
		client:              httputils.NewResetClient(endpoint.ConnectionResetInterval, httpClientFactory(timeout)),
		destinationsContext: destinationsContext,
		climit:              make(chan struct{}, maxConcurrentBackgroundSends),
		wg:                  sync.WaitGroup{},
		backoff:             policy,
		protocol:            endpoint.Protocol,
		origin:              endpoint.Origin,
		lastRetryError:      nil,
		retryLock:           sync.Mutex{},
		shouldRetry:         shouldRetry,
		expVars:             expVars,
		telemetryName:       telemetryName,
	}
}

func errorToTag(err error) string {
	if err == nil {
		return "none"
	} else if _, ok := err.(*client.RetryableError); ok {
		return "retryable"
	} else {
		return "non-retryable"
	}
}

// Start starts reading the input channel
func (d *Destination) Start(input chan *message.Payload, output chan *message.Payload, isRetrying chan bool) (stopChan <-chan struct{}) {
	stop := make(chan struct{})
	go d.run(input, output, stop, isRetrying)
	return stop
}

func (d *Destination) run(input chan *message.Payload, output chan *message.Payload, stopChan chan struct{}, isRetrying chan bool) {
	startIdle := time.Now()

	for p := range input {
		idle := float64(time.Since(startIdle) / time.Millisecond)
		d.expVars.AddFloat(expVarIdleMsMapKey, idle)
		tlmIdle.Add(idle, d.telemetryName)
		startInUse := time.Now()

		d.sendConcurrent(p, output, isRetrying)

		inUse := float64(time.Since(startInUse) / time.Millisecond)
		d.expVars.AddFloat(expVarInUseMsMapKey, inUse)
		tlmInUse.Add(inUse, d.telemetryName)
		startIdle = time.Now()
	}
	// Wait for any pending concurrent sends to finish or terminate
	d.wg.Wait()

	d.updateRetryState(nil, isRetrying)
	stopChan <- struct{}{}
}

func (d *Destination) sendConcurrent(payload *message.Payload, output chan *message.Payload, isRetrying chan bool) {
	d.wg.Add(1)
	d.climit <- struct{}{}
	go func() {
		defer func() {
			<-d.climit
			d.wg.Done()
		}()
		d.sendAndRetry(payload, output, isRetrying)
	}()
}

// Send sends a payload over HTTP,
func (d *Destination) sendAndRetry(payload *message.Payload, output chan *message.Payload, isRetrying chan bool) {
	for {

		d.retryLock.Lock()
		backoffDuration := d.backoff.GetBackoffDuration(d.nbErrors)
		d.blockedUntil = time.Now().Add(backoffDuration)
		if d.blockedUntil.After(time.Now()) {
			log.Debugf("%s: sleeping until %v before retrying. Backoff duration %s due to %d errors", d.url, d.blockedUntil, backoffDuration.String(), d.nbErrors)
			d.waitForBackoff()
		}
		d.retryLock.Unlock()

		err := d.unconditionalSend(payload)
		if err != nil {
			metrics.DestinationErrors.Add(1)
			metrics.TlmDestinationErrors.Inc()
			log.Warnf("Could not send payload: %v", err)
		}

		if err == context.Canceled {
			d.updateRetryState(nil, isRetrying)
			return
		}

		if d.shouldRetry {
			if d.updateRetryState(err, isRetrying) {
				continue
			}
		}

		metrics.LogsSent.Add(int64(len(payload.Messages)))
		metrics.TlmLogsSent.Add(float64(len(payload.Messages)))
		output <- payload
		return
	}
}

func (d *Destination) unconditionalSend(payload *message.Payload) (err error) {
	defer func() {
		tlmSend.Inc(d.host, errorToTag(err))
	}()

	ctx := d.destinationsContext.Context()

	if err != nil {
		return err
	}
	metrics.BytesSent.Add(int64(payload.UnencodedSize))
	metrics.TlmBytesSent.Add(float64(payload.UnencodedSize))
	metrics.EncodedBytesSent.Add(int64(len(payload.Encoded)))
	metrics.TlmEncodedBytesSent.Add(float64(len(payload.Encoded)))

	req, err := http.NewRequest("POST", d.url, bytes.NewReader(payload.Encoded))
	if err != nil {
		// the request could not be built,
		// this can happen when the method or the url are valid.
		return err
	}
	req.Header.Set("DD-API-KEY", d.apiKey)
	req.Header.Set("Content-Type", d.contentType)
	if payload.Encoding != "" {
		req.Header.Set("Content-Encoding", payload.Encoding)
	}
	if d.protocol != "" {
		req.Header.Set("DD-PROTOCOL", string(d.protocol))
	}
	if d.origin != "" {
		req.Header.Set("DD-EVP-ORIGIN", string(d.origin))
		req.Header.Set("DD-EVP-ORIGIN-VERSION", version.AgentVersion)
	}
	req = req.WithContext(ctx)

	then := time.Now()
	resp, err := d.client.Do(req)

	latency := time.Since(then).Milliseconds()
	metrics.TlmSenderLatency.Observe(float64(latency))
	metrics.SenderLatency.Set(latency)

	if err != nil {
		if ctx.Err() == context.Canceled {
			return ctx.Err()
		}
		// most likely a network or a connect error, the callee should retry.
		return client.NewRetryableError(err)
	}

	defer resp.Body.Close()
	response, err := io.ReadAll(resp.Body)
	if err != nil {
		// the read failed because the server closed or terminated the connection
		// *after* serving the request.
		log.Debugf("Server closed or terminated the connection after serving the request with err %v", err)
		return err
	}

	metrics.DestinationHttpRespByStatusAndUrl.Add(strconv.Itoa(resp.StatusCode), 1)
	metrics.TlmDestinationHttpRespByStatusAndUrl.Inc(strconv.Itoa(resp.StatusCode), d.url)

	if resp.StatusCode >= http.StatusBadRequest {
		log.Warnf("failed to post http payload. code=%d host=%s response=%s", resp.StatusCode, d.host, string(response))
	}
	if resp.StatusCode == http.StatusBadRequest ||
		resp.StatusCode == http.StatusUnauthorized ||
		resp.StatusCode == http.StatusForbidden ||
		resp.StatusCode == http.StatusRequestEntityTooLarge {
		// the logs-agent is likely to be misconfigured,
		// the URL or the API key may be wrong.
		return errClient
	} else if resp.StatusCode > http.StatusBadRequest {
		// the server could not serve the request, most likely because of an
		// internal error. We should retry these requests.
		return client.NewRetryableError(errServer)
	} else {
		return nil
	}
}

func (d *Destination) updateRetryState(err error, isRetrying chan bool) bool {
	d.retryLock.Lock()
	defer d.retryLock.Unlock()

	if _, ok := err.(*client.RetryableError); ok {
		d.nbErrors = d.backoff.IncError(d.nbErrors)
		if isRetrying != nil && d.lastRetryError == nil {
			isRetrying <- true
		}
		d.lastRetryError = err

		return true
	} else {
		d.nbErrors = d.backoff.DecError(d.nbErrors)
		if isRetrying != nil && d.lastRetryError != nil {
			isRetrying <- false
		}
		d.lastRetryError = nil

		return false
	}
}

func httpClientFactory(timeout time.Duration) func() *http.Client {
	return func() *http.Client {
		return &http.Client{
			Timeout: timeout,
			// reusing core agent HTTP transport to benefit from proxy settings.
			Transport: httputils.CreateHTTPTransport(coreConfig.Datadog),
		}
	}
}

// buildURL buils a url from a config endpoint.
func buildURL(endpoint config.Endpoint) string {
	var scheme string
	if endpoint.UseSSL {
		scheme = "https"
	} else {
		scheme = "http"
	}
	var address string
	if endpoint.Port != 0 {
		address = fmt.Sprintf("%v:%v", endpoint.Host, endpoint.Port)
	} else {
		address = endpoint.Host
	}
	url := url.URL{
		Scheme: scheme,
		Host:   address,
	}
	if endpoint.Version == config.EPIntakeVersion2 && endpoint.TrackType != "" {
		url.Path = fmt.Sprintf("/api/v2/%s", endpoint.TrackType)
	} else {
		url.Path = "/v1/input"
	}
	return url.String()
}

func prepareCheckConnectivity(endpoint config.Endpoint, cfg conf.ConfigReader) (*client.DestinationsContext, *Destination) {
	ctx := client.NewDestinationsContext()
	// Lower the timeout to 5s because HTTP connectivity test is done synchronously during the agent bootstrap sequence
	destination := newDestination(endpoint, JSONContentType, ctx, time.Second*5, 0, false, "", cfg)
	return ctx, destination
}

func completeCheckConnectivity(ctx *client.DestinationsContext, destination *Destination) error {
	ctx.Start()
	defer ctx.Stop()
	return destination.unconditionalSend(&emptyJsonPayload)
}

// CheckConnectivity check if sending logs through HTTP works
func CheckConnectivity(endpoint config.Endpoint, cfg conf.ConfigReader) config.HTTPConnectivity {
	log.Info("Checking HTTP connectivity...")
	ctx, destination := prepareCheckConnectivity(endpoint, cfg)
	log.Infof("Sending HTTP connectivity request to %s...", destination.url)
	err := completeCheckConnectivity(ctx, destination)
	if err != nil {
		log.Warnf("HTTP connectivity failure: %v", err)
	} else {
		log.Info("HTTP connectivity successful")
	}
	return err == nil
}

func CheckConnectivityDiagnose(endpoint config.Endpoint, cfg conf.ConfigReader) (url string, err error) {
	ctx, destination := prepareCheckConnectivity(endpoint, cfg)
	return destination.url, completeCheckConnectivity(ctx, destination)
}

func (d *Destination) waitForBackoff() {
	ctx, cancel := context.WithDeadline(d.destinationsContext.Context(), d.blockedUntil)
	defer cancel()
	<-ctx.Done()
}<|MERGE_RESOLUTION|>--- conflicted
+++ resolved
@@ -91,12 +91,8 @@
 	maxConcurrentBackgroundSends int,
 	shouldRetry bool,
 	telemetryName string,
-<<<<<<< HEAD
 	cfg conf.ConfigReader) *Destination {
 
-=======
-) *Destination {
->>>>>>> c4f14464
 	return newDestination(endpoint,
 		contentType,
 		destinationsContext,
@@ -114,12 +110,8 @@
 	maxConcurrentBackgroundSends int,
 	shouldRetry bool,
 	telemetryName string,
-<<<<<<< HEAD
 	cfg conf.ConfigReader) *Destination {
 
-=======
-) *Destination {
->>>>>>> c4f14464
 	if maxConcurrentBackgroundSends <= 0 {
 		maxConcurrentBackgroundSends = 1
 	}
