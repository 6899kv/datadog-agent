--- conflicted
+++ resolved
@@ -124,16 +124,12 @@
 }
 
 func newTagStats(tags Tags) *TagStats {
-<<<<<<< HEAD
-	return &TagStats{Tags: tags, Stats: NewStats()}
-=======
 	return &TagStats{tags, NewStats()}
 }
 
 // NewStats returns new, ready to use stats.
 func NewStats() Stats {
 	return Stats{TracesDropped: &TracesDropped{}, SpansMalformed: &SpansMalformed{}}
->>>>>>> 664e66ef
 }
 
 // AsTags returns all the tags contained in the TagStats.
