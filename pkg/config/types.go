--- conflicted
+++ resolved
@@ -7,10 +7,7 @@
 
 import (
 	"github.com/DataDog/datadog-agent/pkg/conf"
-<<<<<<< HEAD
-=======
 	"github.com/DataDog/datadog-agent/pkg/conf/env"
->>>>>>> c4f14464
 )
 
 // Proxy represents the configuration for proxies in the agent
@@ -18,19 +15,11 @@
 
 // ConfigReader is a subset of Config that only allows reading of configuration
 type ConfigReader = conf.ConfigReader
-<<<<<<< HEAD
 
 type ConfigWriter = conf.ConfigWriter
 
 type ConfigReaderWriter = conf.ConfigReaderWriter
 
-=======
-
-type ConfigWriter = conf.ConfigWriter
-
-type ConfigReaderWriter = conf.ConfigReaderWriter
-
->>>>>>> c4f14464
 type ConfigLoader = conf.ConfigLoader
 
 // Config represents an object that can load and store configuration parameters
@@ -41,9 +30,6 @@
 // - flags
 type Config = conf.Config
 
-<<<<<<< HEAD
-var NewConfig = conf.NewConfig
-=======
 var NewConfig = conf.NewConfig
 
 var (
@@ -78,5 +64,4 @@
 	Cri                      = env.Cri
 	Containerd               = env.Containerd
 	KubeOrchestratorExplorer = env.KubeOrchestratorExplorer
-)
->>>>>>> c4f14464
+)