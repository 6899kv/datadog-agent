--- conflicted
+++ resolved
@@ -29,18 +29,6 @@
 
 // system-probe module names
 const (
-<<<<<<< HEAD
-	NetworkTracerModule          ModuleName = "network_tracer"
-	OOMKillProbeModule           ModuleName = "oom_kill_probe"
-	TCPQueueLengthTracerModule   ModuleName = "tcp_queue_length_tracer"
-	ProcessModule                ModuleName = "process"
-	EventMonitorModule           ModuleName = "event_monitor"
-	DynamicInstrumentationModule ModuleName = "dynamic_instrumentation"
-	EBPFModule                   ModuleName = "ebpf"
-	LanguageDetectionModule      ModuleName = "language_detection"
-	WindowsCrashDetectModule     ModuleName = "windows_crash_detection"
-	PingModule                   ModuleName = "ping"
-=======
 	NetworkTracerModule          types.ModuleName = "network_tracer"
 	OOMKillProbeModule           types.ModuleName = "oom_kill_probe"
 	TCPQueueLengthTracerModule   types.ModuleName = "tcp_queue_length_tracer"
@@ -51,7 +39,7 @@
 	LanguageDetectionModule      types.ModuleName = "language_detection"
 	WindowsCrashDetectModule     types.ModuleName = "windows_crash_detection"
 	ComplianceModule             types.ModuleName = "compliance"
->>>>>>> f8a237f6
+	PingModule                   types.ModuleName = "ping"
 )
 
 // New creates a config object for system-probe. It assumes no configuration has been loaded as this point.
