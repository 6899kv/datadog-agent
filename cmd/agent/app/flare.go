--- conflicted
+++ resolved
@@ -96,7 +96,6 @@
 	},
 }
 
-<<<<<<< HEAD
 var traceFlareCmd = &cobra.Command{
 	Use:   "trace [caseID]",
 	Short: "Collect a trace flare and send it to Datadog",
@@ -135,7 +134,8 @@
 
 		return makeFlare(caseID)
 	},
-=======
+}
+
 func readProfileData(pdata *flare.ProfileData) error {
 	fmt.Fprintln(color.Output, color.BlueString("Getting a %ds profile snapshot from core.", profiling))
 	coreDebugURL := fmt.Sprintf("http://127.0.0.1:%s/debug/pprof", config.Datadog.GetString("expvar_port"))
@@ -159,7 +159,6 @@
 	}
 	fmt.Fprintln(color.Output, color.BlueString("Getting a %ds profile snapshot from trace.", cpusec))
 	return flare.CreatePerformanceProfile("trace", traceDebugURL, cpusec, pdata)
->>>>>>> 97e2b817
 }
 
 func makeFlare(caseID string) error {
@@ -223,11 +222,7 @@
 	return nil
 }
 
-<<<<<<< HEAD
-func requestArchive(logFile string, profile *flare.Profile, trace bool) (string, error) {
-=======
 func requestArchive(logFile string, pdata flare.ProfileData) (string, error) {
->>>>>>> 97e2b817
 	fmt.Fprintln(color.Output, color.BlueString("Asking the agent to build the flare archive."))
 	var e error
 	c := util.GetClient(false) // FIX: get certificates right then make this true
