--- conflicted
+++ resolved
@@ -19,19 +19,8 @@
 	"strconv"
 
 	"github.com/cihub/seelog"
-<<<<<<< HEAD
 
-=======
-	gorilla "github.com/gorilla/mux"
-	grpc_auth "github.com/grpc-ecosystem/go-grpc-middleware/auth"
-	"github.com/grpc-ecosystem/grpc-gateway/runtime"
-	"google.golang.org/grpc"
-	"google.golang.org/grpc/credentials"
-
-	"github.com/DataDog/datadog-agent/cmd/agent/api/internal/agent"
-	"github.com/DataDog/datadog-agent/cmd/agent/api/internal/check"
 	"github.com/DataDog/datadog-agent/comp/aggregator/demultiplexer"
->>>>>>> d0d83686
 	"github.com/DataDog/datadog-agent/comp/core/flare"
 	"github.com/DataDog/datadog-agent/comp/core/secrets"
 	"github.com/DataDog/datadog-agent/comp/core/workloadmeta"
@@ -106,61 +95,16 @@
 		MinVersion:   tls.VersionTLS12,
 	}
 
-<<<<<<< HEAD
 	if err := util.CreateAndSetAuthToken(); err != nil {
 		return err
 	}
-=======
-	// Setup multiplexer
-	// create the REST HTTP router
-	agentMux := gorilla.NewRouter()
-	checkMux := gorilla.NewRouter()
-	// Validate token for every request
-	agentMux.Use(validateToken)
-	checkMux.Use(validateToken)
-
-	mux := http.NewServeMux()
-	mux.Handle(
-		"/agent/",
-		http.StripPrefix("/agent",
-			agent.SetupHandlers(
-				agentMux,
-				flare,
-				dogstatsdServer,
-				serverDebug,
-				wmeta,
-				logsAgent,
-				senderManager,
-				hostMetadata,
-				invAgent,
-				demux,
-				invHost,
-				secretResolver,
-			)))
-	mux.Handle("/check/", http.StripPrefix("/check", check.SetupHandlers(checkMux)))
-	mux.Handle("/", gwmux)
-
-	// Use a stack depth of 4 on top of the default one to get a relevant filename in the stdlib
-	logWriter, _ := config.NewLogWriter(5, seelog.ErrorLvl)
-
-	srv := grpcutil.NewMuxedGRPCServer(
-		tlsAddr,
-		&tls.Config{
-			Certificates: []tls.Certificate{*tlsKeyPair},
-			NextProtos:   []string{"h2"},
-			MinVersion:   tls.VersionTLS12,
-		},
-		s,
-		grpcutil.TimeoutHandlerFunc(mux, time.Duration(config.Datadog.GetInt64("server_timeout"))*time.Second),
-	)
->>>>>>> d0d83686
 
 	if err := startCMDServer(
 		apiAddr, tlsConfig, tlsCertPool,
 		configService, flare, dogstatsdServer,
 		capture, serverDebug, wmeta, logsAgent,
 		senderManager, hostMetadata, invAgent,
-		invHost,
+		demux, invHost, secretResolver,
 	); err != nil {
 		return err
 	}
