--- conflicted
+++ resolved
@@ -569,7 +569,7 @@
 	sigs.k8s.io/yaml v1.3.0 // indirect
 )
 
-<<<<<<< HEAD
+
 require github.com/sijms/go-ora/v2 v2.5.27
 
 require (
@@ -589,8 +589,6 @@
 	github.com/ory/dockertest v3.3.5+incompatible
 )
 
-=======
->>>>>>> 47c34e45
 replace github.com/pahanini/go-grpc-bidirectional-streaming-example v0.0.0-20211027164128-cc6111af44be => github.com/DataDog/go-grpc-bidirectional-streaming-example v0.0.0-20221024060302-b9cf785c02fe
 
 // Fixing a CVE on a transitive dep of k8s/etcd, should be cleaned-up once k8s.io/apiserver dep is removed (but double-check with `go mod why` that no other dep pulls it)
