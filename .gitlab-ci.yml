---
include:
  - /.gitlab/setup.yml
  - /.gitlab/shared.yml
  - /.gitlab/maintenance_jobs.yml
  - /.gitlab/deps_build.yml
  - /.gitlab/package_deps_build.yml
  - /.gitlab/deps_fetch.yml
  - /.gitlab/source_test.yml
  - /.gitlab/source_test_stats.yml
  - /.gitlab/source_test_junit_upload.yml
  - /.gitlab/binary_build.yml
  - /.gitlab/cancel-prev-pipelines.yml
  - /.gitlab/do_not_merge.yml
  - /.gitlab/integration_test.yml
  - /.gitlab/package_build.yml
  - /.gitlab/kitchen_deploy.yml
  - /.gitlab/kitchen_testing.yml
  - /.gitlab/kitchen_tests_upload.yml
  - /.gitlab/new-e2e_testing.yml
  - /.gitlab/new-e2e_common/testing.yml
  - /.gitlab/install_script_testing.yml
  - /.gitlab/pkg_metrics.yml
  - /.gitlab/container_build.yml
  - /.gitlab/container_scan.yml
  - /.gitlab/check_deploy.yml
  - /.gitlab/dev_container_deploy.yml
  - /.gitlab/deploy_common.yml
  - /.gitlab/deploy_containers.yml
  - /.gitlab/deploy_packages.yml
  - /.gitlab/deploy_cws_instrumentation.yml
  - /.gitlab/deploy_dca.yml
  - /.gitlab/choco_build.yml
  - /.gitlab/choco_deploy.yml
  - /.gitlab/internal_image_deploy.yml
  - /.gitlab/trigger_release.yml
  - /.gitlab/e2e.yml
  - /.gitlab/e2e_test_junit_upload.yml
  - /.gitlab/fakeintake.yml
  - /.gitlab/kitchen_cleanup.yml
  - /.gitlab/functional_test.yml
  - /.gitlab/functional_test_cleanup.yml
  - /.gitlab/functional_test_junit_upload.yml
  - /.gitlab/internal_kubernetes_deploy.yml
  - /.gitlab/notify.yml
  - /.gitlab/kitchen_common/cleanup.yml
  - /.gitlab/kitchen_common/testing.yml
  - /.gitlab/functional_test/common.yml
  - /.gitlab/benchmarks/benchmarks.yml
  - /.gitlab/benchmarks/macrobenchmarks.yml
  - /.gitlab/rc_kubernetes_deploy.yml

default:
  retry:
    max: 2
    when:
      - runner_system_failure
      - stuck_or_timeout_failure
      - unknown_failure
      - api_failure

stages:
  - .pre
  - setup
  - maintenance_jobs
  - deps_build
  - deps_fetch
  - source_test
  - source_test_stats
  - source_test_junit_upload
  - binary_build
  - package_deps_build
  - kernel_matrix_testing
  - integration_test
  - benchmarks
  - package_build
  - kitchen_deploy
  - kitchen_testing
  - kitchen_tests_upload
  - pkg_metrics
  - container_build
  - container_scan
  - check_deploy
  - dev_container_deploy
  - deploy_containers
  - deploy_packages
  - deploy_cws_instrumentation
  - deploy_dca
  - trigger_release
  - choco_build
  - choco_deploy
  - internal_image_deploy
  - install_script_testing
  - e2e
  - e2e_test_junit_upload
  - kitchen_cleanup
  - functional_test
  - functional_test_sysprobe
  - functional_test_cleanup
  - functional_test_junit_upload
  - internal_kubernetes_deploy
  - check_merge
  - notify

variables:
  # Directory in which we execute the omnibus build.
  # For an unknown reason, it does not go well with
  # a ruby dependency if we build directly into $CI_PROJECT_DIR/.omnibus
  OMNIBUS_BASE_DIR: /omnibus
  # Directory in which we put the artifacts after the build
  # Must be in $CI_PROJECT_DIR
  OMNIBUS_PACKAGE_DIR: $CI_PROJECT_DIR/omnibus/pkg/
  # Directory in which we put the SUSE artifacts after the SUSE build
  # Must be in $CI_PROJECT_DIR
  # RPM builds and SUSE RPM builds create artifacts with the same name.
  # To differentiate them, we put them in different folders. That also
  # avoids accidentally overwriting files when downloading artifacts from
  # both RPM and SUSE rpm jobs.
  OMNIBUS_PACKAGE_DIR_SUSE: $CI_PROJECT_DIR/omnibus/suse/pkg
  DD_AGENT_TESTING_DIR: $CI_PROJECT_DIR/test/kitchen
  STATIC_BINARIES_DIR: bin/static
  DOGSTATSD_BINARIES_DIR: bin/dogstatsd
  AGENT_BINARIES_DIR: bin/agent
  CLUSTER_AGENT_BINARIES_DIR: bin/datadog-cluster-agent
  CWS_INSTRUMENTATION_BINARIES_DIR: bin/cws-instrumentation
  CLUSTER_AGENT_CLOUDFOUNDRY_BINARIES_DIR: bin/datadog-cluster-agent-cloudfoundry
  SYSTEM_PROBE_BINARIES_DIR: bin/system-probe
  DEB_S3_BUCKET: apt.datad0g.com
  RPM_S3_BUCKET: yum.datad0g.com
  MACOS_S3_BUCKET: dd-agent-macostesting
  WIN_S3_BUCKET: dd-agent-mstesting
  PROCESS_S3_BUCKET: datad0g-process-agent
  BUCKET_BRANCH: dev # path inside the staging s3 buckets to release to: 'dev', 'nightly', 'oldnightly', 'beta' or 'stable'
  DEB_TESTING_S3_BUCKET: apttesting.datad0g.com
  RPM_TESTING_S3_BUCKET: yumtesting.datad0g.com
  WINDOWS_TESTING_S3_BUCKET_A6: pipelines/A6/$CI_PIPELINE_ID
  WINDOWS_TESTING_S3_BUCKET_A7: pipelines/A7/$CI_PIPELINE_ID
  WINDOWS_BUILDS_S3_BUCKET: $WIN_S3_BUCKET/builds
  DEB_RPM_TESTING_BUCKET_BRANCH: testing # branch of the DEB_TESTING_S3_BUCKET and RPM_TESTING_S3_BUCKET repos to release to, 'testing'
  S3_CP_OPTIONS: --only-show-errors --region us-east-1 --sse AES256
  S3_CP_CMD: aws s3 cp $S3_CP_OPTIONS
  S3_ARTIFACTS_URI: s3://dd-ci-artefacts-build-stable/$CI_PROJECT_NAME/$CI_PIPELINE_ID
  S3_PERMANENT_ARTIFACTS_URI: s3://dd-ci-persistent-artefacts-build-stable/$CI_PROJECT_NAME
  S3_SBOM_STORAGE_URI: s3://sbom-root-us1-ddbuild-io/$CI_PROJECT_NAME/$CI_PIPELINE_ID
  S3_RELEASE_ARTIFACTS_URI: s3://dd-release-artifacts/$CI_PROJECT_NAME/$CI_PIPELINE_ID
  ## comment out both lines below (S3_OMNIBUS_CACHE_BUCKET and USE_S3_CACHING) to allow
  ## build to succeed with S3 caching disabled.
  S3_OMNIBUS_CACHE_BUCKET: dd-ci-datadog-agent-omnibus-cache-build-stable
  USE_S3_CACHING: --omnibus-s3-cache
  ## comment out the line below to disable integration wheels cache
  INTEGRATION_WHEELS_CACHE_BUCKET: dd-agent-omnibus
  S3_DD_AGENT_OMNIBUS_LLVM_URI: s3://dd-agent-omnibus/llvm
  S3_DD_AGENT_OMNIBUS_BTFS_URI: s3://dd-agent-omnibus/btfs
  GENERAL_ARTIFACTS_CACHE_BUCKET_URL: https://dd-agent-omnibus.s3.amazonaws.com
  S3_DSD6_URI: s3://dsd6-staging
  RELEASE_VERSION_6: nightly
  RELEASE_VERSION_7: nightly-a7

  # Build images versions
  # To use images from datadog-agent-buildimages dev branches, set the corresponding
  # SUFFIX variable to _test_only
  DATADOG_AGENT_BUILDIMAGES_SUFFIX: ""
  DATADOG_AGENT_BUILDIMAGES: v24611329-ddad27cb
  DATADOG_AGENT_WINBUILDIMAGES_SUFFIX: ""
  DATADOG_AGENT_WINBUILDIMAGES: v24611329-ddad27cb
  DATADOG_AGENT_ARMBUILDIMAGES_SUFFIX: ""
  DATADOG_AGENT_ARMBUILDIMAGES: v24611329-ddad27cb
  DATADOG_AGENT_SYSPROBE_BUILDIMAGES_SUFFIX: ""
  DATADOG_AGENT_SYSPROBE_BUILDIMAGES: v24611329-ddad27cb
  DATADOG_AGENT_KERNEL_MATRIX_TESTING_BUILDIMAGES_SUFFIX: ""
  DATADOG_AGENT_KERNEL_MATRIX_TESTING_BUILDIMAGES: v24611329-ddad27cb
  DATADOG_AGENT_NIKOS_BUILDIMAGES_SUFFIX: ""
  DATADOG_AGENT_NIKOS_BUILDIMAGES: v24611329-ddad27cb
  DATADOG_AGENT_BTF_GEN_BUILDIMAGES_SUFFIX: ""
  DATADOG_AGENT_BTF_GEN_BUILDIMAGES: v24611329-ddad27cb
  # To use images from test-infra-definitions dev branches, set the SUFFIX variable to -dev
  # and check the job creating the image to make sure you have the right SHA prefix
  TEST_INFRA_DEFINITIONS_BUILDIMAGES_SUFFIX: ""
<<<<<<< HEAD
  TEST_INFRA_DEFINITIONS_BUILDIMAGES: 3a6363add3c1
=======
  TEST_INFRA_DEFINITIONS_BUILDIMAGES: 0b56d0bf4a3d
>>>>>>> fd883c35
  DATADOG_AGENT_BUILDERS: v22276738-b36b132

  DATADOG_AGENT_EMBEDDED_PATH: /opt/datadog-agent/embedded
  DEB_GPG_KEY_ID: ad9589b7
  DEB_GPG_KEY_NAME: "Datadog, Inc. Master key"
  DEB_GPG_KEY_SSM_NAME: ci.datadog-agent.deb_signing_private_key_${DEB_GPG_KEY_ID}
  DEB_SIGNING_PASSPHRASE_SSM_NAME: ci.datadog-agent.deb_signing_key_passphrase_${DEB_GPG_KEY_ID}
  RPM_GPG_KEY_ID: fd4bf915
  RPM_GPG_KEY_NAME: "Datadog, Inc. RPM key"
  RPM_GPG_KEY_SSM_NAME: ci.datadog-agent.rpm_signing_private_key_${RPM_GPG_KEY_ID}
  RPM_SIGNING_PASSPHRASE_SSM_NAME: ci.datadog-agent.rpm_signing_key_passphrase_${RPM_GPG_KEY_ID}
  # docker.io authentication
  DOCKER_REGISTRY_LOGIN_SSM_KEY: docker_hub_login
  DOCKER_REGISTRY_PWD_SSM_KEY: docker_hub_pwd
  DOCKER_REGISTRY_URL: docker.io
  KITCHEN_INFRASTRUCTURE_FLAKES_RETRY: 2
  ARTIFACTORY_USERNAME: datadog-agent
  ARTIFACTORY_TOKEN_SSM_NAME: ci.datadog-agent.artifactory_token
  ARTIFACTORY_BYPASS_SSM_NAME: ci.datadog-agent.artifactory_bypass
  ARTIFACTORY_URL: datadog.jfrog.io
  ARTIFACTORY_GEMS_PATH: artifactory/api/gems/agent-gems
  ARTIFACTORY_PYPI_PATH: artifactory/api/pypi/agent-pypi/simple
  CLANG_LLVM_VER: 12.0.1
  KERNEL_MATRIX_TESTING_X86_AMI_ID: "ami-00e807c0351f270b7"
  KERNEL_MATRIX_TESTING_ARM_AMI_ID: "ami-0be4fd85ce146ab3b"

#
# Condition mixins for simplification of rules
#
.if_main_branch: &if_main_branch
  if: $CI_COMMIT_BRANCH == "main"

.if_not_main_branch: &if_not_main_branch
  if: $CI_COMMIT_BRANCH != "main"

.if_release_branch: &if_release_branch
  if: $CI_COMMIT_BRANCH =~ /^[0-9]+\.[0-9]+\.x$/

.if_version_6: &if_version_6
  if: $RELEASE_VERSION_6 != ""

.if_not_version_6: &if_not_version_6
  if: $RELEASE_VERSION_6 == ""

.if_version_7: &if_version_7
  if: $RELEASE_VERSION_7 != ""

.if_not_version_7: &if_not_version_7
  if: $RELEASE_VERSION_7 == ""

.if_deploy: &if_deploy
  if: $DEPLOY_AGENT == "true"

.if_not_deploy: &if_not_deploy
  if: $DEPLOY_AGENT != "true"

.if_tagged_commit: &if_tagged_commit
  if: $CI_COMMIT_TAG != null

.if_not_nightly_repo_branch: &if_not_nightly_repo_branch
  if: $BUCKET_BRANCH != "nightly" && $BUCKET_BRANCH != "oldnightly"

.if_not_nightly_or_dev_repo_branch: &if_not_nightly_or_dev_repo_branch
  if: $BUCKET_BRANCH != "nightly" && $BUCKET_BRANCH != "oldnightly" && $BUCKET_BRANCH != "dev"

.if_not_stable_or_beta_repo_branch: &if_not_stable_or_beta_repo_branch
  if: $BUCKET_BRANCH != "beta" && $BUCKET_BRANCH != "stable"

.if_not_stable_repo_branch: &if_not_stable_repo_branch
  if: $BUCKET_BRANCH != "stable"

# CI_PIPELINE_SOURCE can be set to "trigger" or "pipeline" depending on how the trigger was done.
# See https://docs.gitlab.com/ee/ci/triggers/index.html#configure-cicd-jobs-to-run-in-triggered-pipelines.
.if_triggered_pipeline: &if_triggered_pipeline
  if: $CI_PIPELINE_SOURCE == "trigger" || $CI_PIPELINE_SOURCE == "pipeline"

# Rule to trigger all builds conditionally.
# By default:
# - on main and deploy pipelines, all builds are run
# - on branch pipelines, only a subset of build jobs are run (the ARM and MacOS jobs are not run).
# RUN_ALL_BUILDS can be set to true to force all build jobs to be run on a branch pipeline.
# RUN_ALL_BUILDS has no effect on main/deploy pipelines: they always run all builds (as some jobs
# on main and deploy pipelines depend on jobs that are only run if we run all builds).
.if_run_all_builds: &if_run_all_builds
  if: $CI_COMMIT_BRANCH == "main" || $DEPLOY_AGENT == "true" || $RUN_ALL_BUILDS == "true"

.if_not_run_all_builds: &if_not_run_all_builds
  if: $CI_COMMIT_BRANCH != "main" && $DEPLOY_AGENT != "true" && $RUN_ALL_BUILDS != "true"

# Rule to trigger test kitchen setup, run, and cleanup.
# By default:
# - on main and deploy pipelines, kitchen tests are run
# - on branch pipelines, kitchen tests are not run
# RUN_KITCHEN_TESTS can be set to true to force kitchen tests to be run on a branch pipeline.
# RUN_KITCHEN_TESTS can be set to false to force kitchen tests to not run on main/deploy pipelines.
.if_kitchen: &if_kitchen
  if: ($CI_COMMIT_BRANCH == "main"  || $DEPLOY_AGENT == "true" || $RUN_KITCHEN_TESTS == "true") && $RUN_KITCHEN_TESTS != "false"

# Rules to trigger default kitchen tests.
# Some of the kitchen tests are run on all pipelines by default. They can only be disabled
# by setting RUN_KITCHEN_TESTS to false.
.if_default_kitchen: &if_default_kitchen
  if: $RUN_KITCHEN_TESTS != "false"

.if_testing_cleanup: &if_testing_cleanup
  if: $TESTING_CLEANUP == "true"

.if_not_e2e: &if_not_e2e
  if: $RUN_KITCHEN_TESTS == "false"

.if_deploy_on_beta_repo_branch: &if_deploy_on_beta_repo_branch
  if: $DEPLOY_AGENT == "true" && $BUCKET_BRANCH == "beta"

.if_deploy_on_stable_repo_branch: &if_deploy_on_stable_repo_branch
  if: $DEPLOY_AGENT == "true" && $BUCKET_BRANCH == "stable"

# Rule to trigger jobs only when a tag matches a given pattern (for RCs)
# on the beta branch.
# Note: due to workflow rules, rc tag => deploy pipeline, so there's technically no
# need to check again if the pipeline is a deploy pipeline, but it doesn't hurt
# to explicitly add it.
.if_deploy_on_rc_tag_on_beta_repo_branch: &if_rc_tag_on_beta_repo_branch
  if: $DEPLOY_AGENT == "true" && $BUCKET_BRANCH == "beta" && $CI_COMMIT_TAG =~ /^[0-9]+\.[0-9]+\.[0-9]+-rc\.[0-9]+$/

.if_scheduled_main: &if_scheduled_main
  if: $CI_PIPELINE_SOURCE == "schedule" && $CI_COMMIT_BRANCH == "main"

# Rule to trigger jobs only when a branch matches the mergequeue pattern.
.if_mergequeue: &if_mergequeue
  if: $CI_COMMIT_BRANCH =~ /^mq-working-branch-/

#
# Workflow rules
# Rules used to define whether a pipeline should run, and with which variables
#

# WARNING: Do not change below if you want to globally disable the caching proxy (all branches would need to be rebased for it to be effectively disabled).
# Instead use the break-glass mechanism by looking for the "Remotely disable Artifactory" doc in Confluence.
workflow:
  rules:
    - <<: *if_triggered_pipeline
      variables:
        USE_CACHING_PROXY_PYTHON: "false"
        USE_CACHING_PROXY_RUBY: "false"
    - <<: *if_main_branch
      variables:
        USE_CACHING_PROXY_PYTHON: "true"
        USE_CACHING_PROXY_RUBY: "true"
    - <<: *if_release_branch
      variables:
        USE_CACHING_PROXY_PYTHON: "true"
        USE_CACHING_PROXY_RUBY: "true"
    - <<: *if_deploy
      variables:
        USE_CACHING_PROXY_PYTHON: "true"
        USE_CACHING_PROXY_RUBY: "true"
    - if: $CI_COMMIT_TAG == null
      variables:
        USE_CACHING_PROXY_PYTHON: "false"
        USE_CACHING_PROXY_RUBY: "false"

#
# List of rule blocks used in the pipeline
# Any job in the pipeline either runs (with when: on_success) in all pipelines, or follows one of the below rule blocks.
#

.manual:
  - <<: *if_mergequeue
    when: never
  - when: manual
    allow_failure: true

.on_a6:
  - <<: *if_mergequeue
    when: never
  - <<: *if_version_6

.on_a6_manual:
  - <<: *if_mergequeue
    when: never
  - <<: *if_version_6
    when: manual
    allow_failure: true

.on_a7:
  - <<: *if_mergequeue
    when: never
  - <<: *if_version_7

.on_a7_manual:
  - <<: *if_mergequeue
    when: never
  - <<: *if_version_7
    when: manual
    allow_failure: true

.on_dev_branch_manual:
  - <<: *if_mergequeue
    when: never
  - <<: *if_main_branch
    when: never
  - <<: *if_tagged_commit
    when: never
  - when: manual
    allow_failure: true

.on_main:
  - <<: *if_main_branch

.on_main_manual:
  - <<: *if_main_branch
    when: manual
    allow_failure: true

.on_main_a6:
  - <<: *if_not_version_6
    when: never
  - <<: *if_main_branch

.on_main_a7:
  - <<: *if_not_version_7
    when: never
  - <<: *if_main_branch

.on_tag_or_a7:
  - <<: *if_mergequeue
    when: never
  - <<: *if_tagged_commit
  - <<: *if_version_7

.on_tag_or_a7_all_builds:
  - <<: *if_not_run_all_builds
    when: never
  - <<: *if_tagged_commit
  - <<: *if_version_7

.on_deploy:
  - <<: *if_deploy

.on_deploy_failure:
  - <<: *if_deploy
    when: on_failure

.on_deploy_a6:
  - <<: *if_not_version_6
    when: never
  - <<: *if_deploy

.on_deploy_a6_failure:
  - <<: *if_not_version_6
    when: never
  - <<: *if_deploy
    when: on_failure

.on_deploy_a6_rc:
  - <<: *if_not_version_6
    when: never
  - <<: *if_not_deploy
    when: never
  - <<: *if_rc_tag_on_beta_repo_branch
    when: on_success
    variables:
      AGENT_REPOSITORY: agent
      DSD_REPOSITORY: dogstatsd
      IMG_REGISTRIES: public

.on_deploy_a6_manual:
  - <<: *if_not_version_6
    when: never
  - <<: *if_not_deploy
    when: never
  - <<: *if_not_stable_or_beta_repo_branch
    when: manual
    allow_failure: true
    variables:
      AGENT_REPOSITORY: agent-dev
      IMG_REGISTRIES: dev
  - when: manual
    allow_failure: true
    variables:
      AGENT_REPOSITORY: agent
      IMG_REGISTRIES: public

# Same as on_deploy_a6_manual, except the job would not run on pipelines
# using beta branch, it would only run for the final release.
.on_deploy_a6_manual_final:
  - <<: *if_not_version_6
    when: never
  - <<: *if_not_deploy
    when: never
  - <<: *if_deploy_on_beta_repo_branch
    when: never
  - <<: *if_not_stable_or_beta_repo_branch
    when: manual
    allow_failure: true
    variables:
      AGENT_REPOSITORY: agent-dev
      IMG_REGISTRIES: dev
  - when: manual
    allow_failure: true
    variables:
      AGENT_REPOSITORY: agent
      IMG_REGISTRIES: public

# This rule is a variation of on_deploy_a6_manual where
# the job is usually run manually, except when the pipeline
# builds an RC: in this case, the job is run automatically.
# This is done to reduce the number of manual steps that have
# to be done when creating RCs.
.on_deploy_a6_manual_auto_on_rc:
  - <<: *if_not_version_6
    when: never
  - <<: *if_not_deploy
    when: never
  - <<: *if_not_stable_or_beta_repo_branch
    when: manual
    allow_failure: true
    variables:
      AGENT_REPOSITORY: agent-dev
      IMG_REGISTRIES: dev
  - <<: *if_rc_tag_on_beta_repo_branch
    when: on_success
    variables:
      AGENT_REPOSITORY: agent
      DSD_REPOSITORY: dogstatsd
      IMG_REGISTRIES: public
  - when: manual
    allow_failure: true
    variables:
      AGENT_REPOSITORY: agent
      IMG_REGISTRIES: public

.on_deploy_a7:
  - <<: *if_not_version_7
    when: never
  - <<: *if_deploy

.on_deploy_a7_failure:
  - <<: *if_not_version_7
    when: never
  - <<: *if_deploy
    when: on_failure

.on_deploy_a7_rc:
  - <<: *if_not_version_7
    when: never
  - <<: *if_not_deploy
    when: never
  - <<: *if_rc_tag_on_beta_repo_branch
    when: on_success
    variables:
      AGENT_REPOSITORY: agent
      DSD_REPOSITORY: dogstatsd
      IMG_REGISTRIES: public

.on_deploy_a7_manual:
  - <<: *if_not_version_7
    when: never
  - <<: *if_not_deploy
    when: never
  - <<: *if_not_stable_or_beta_repo_branch
    when: manual
    allow_failure: true
    variables:
      AGENT_REPOSITORY: agent-dev
      DSD_REPOSITORY: dogstatsd-dev
      IMG_REGISTRIES: dev
  - when: manual
    allow_failure: true
    variables:
      AGENT_REPOSITORY: agent
      DSD_REPOSITORY: dogstatsd
      IMG_REGISTRIES: public

# rule to trigger job for internal image deployment if deploy is set or
# manually if not
.on_deploy_a7_internal_or_manual:
  - <<: *if_mergequeue
    when: never
  - <<: *if_not_version_7
    when: never
  - <<: *if_deploy
    variables:
      RELEASE_PROD: "true"
  - when: manual
    allow_failure: true
    variables:
      RELEASE_PROD: "false"

# Same as on_deploy_a7_manual, except the job would not run on pipelines
# using beta branch, it would only run for the final release.
.on_deploy_a7_manual_final:
  - <<: *if_not_version_7
    when: never
  - <<: *if_not_deploy
    when: never
  - <<: *if_deploy_on_beta_repo_branch
    when: never
  - <<: *if_not_stable_or_beta_repo_branch
    when: manual
    allow_failure: true
    variables:
      AGENT_REPOSITORY: agent-dev
      DSD_REPOSITORY: dogstatsd-dev
      IMG_REGISTRIES: dev
  - when: manual
    allow_failure: true
    variables:
      AGENT_REPOSITORY: agent
      DSD_REPOSITORY: dogstatsd
      IMG_REGISTRIES: public

# This rule is a variation of on_deploy_a7_manual where
# the job is usually run manually, except when the pipeline
# builds an RC: in this case, the job is run automatically.
# This is done to reduce the number of manual steps that have
# to be done when creating RCs.
.on_deploy_a7_manual_auto_on_rc:
  - <<: *if_not_version_7
    when: never
  - <<: *if_not_deploy
    when: never
  - <<: *if_not_stable_or_beta_repo_branch
    when: manual
    allow_failure: true
    variables:
      AGENT_REPOSITORY: agent-dev
      DSD_REPOSITORY: dogstatsd-dev
      IMG_REGISTRIES: dev
  - <<: *if_rc_tag_on_beta_repo_branch
    when: on_success
    variables:
      AGENT_REPOSITORY: agent
      DSD_REPOSITORY: dogstatsd
      IMG_REGISTRIES: public
  - when: manual
    allow_failure: true
    variables:
      AGENT_REPOSITORY: agent
      DSD_REPOSITORY: dogstatsd
      IMG_REGISTRIES: public

# This is used for image vulnerability scanning. Because agent 6
# uses python 2, which has many vulnerabilities that will not get
# patched, we do not wish to scan this image. For this reason, only
# agent 7 versions should be published internally using these
# configurations.
.on_deploy_a7_internal_rc:
  - <<: *if_not_version_7
    when: never
  - <<: *if_not_deploy
    when: never
  - <<: *if_rc_tag_on_beta_repo_branch
    when: on_success
    variables:
      AGENT_REPOSITORY: ci/datadog-agent/agent-release
      CLUSTER_AGENT_REPOSITORY: ci/datadog-agent/cluster-agent-release
      DSD_REPOSITORY: ci/datadog-agent/dogstatsd-release
      IMG_REGISTRIES: internal-aws-ddbuild

# Same as on_deploy_a7_manual_final, except the job is used to publish images
# to our internal registries.
.on_deploy_a7_internal_manual_final:
  - <<: *if_not_version_7
    when: never
  - <<: *if_not_deploy
    when: never
  - <<: *if_deploy_on_beta_repo_branch
    when: never
  - <<: *if_not_stable_or_beta_repo_branch
    when: never
  - when: manual
    allow_failure: true
    variables:
      AGENT_REPOSITORY: ci/datadog-agent/agent-release
      CLUSTER_AGENT_REPOSITORY: ci/datadog-agent/cluster-agent-release
      DSD_REPOSITORY: ci/datadog-agent/dogstatsd-release
      IMG_REGISTRIES: internal-aws-ddbuild

.on_deploy_nightly_repo_branch_a6:
  - <<: *if_not_version_6
    when: never
  - <<: *if_not_nightly_or_dev_repo_branch
    when: never
  - <<: *if_deploy

.on_deploy_nightly_repo_branch_a7:
  - <<: *if_not_version_7
    when: never
  - <<: *if_not_nightly_or_dev_repo_branch
    when: never
  - <<: *if_deploy

.on_deploy_stable_or_beta_repo_branch:
  - <<: *if_not_stable_or_beta_repo_branch
    when: never
  - <<: *if_deploy

.on_deploy_stable_or_beta_repo_branch_a6:
  - <<: *if_not_version_6
    when: never
  - <<: *if_not_stable_or_beta_repo_branch
    when: never
  - <<: *if_deploy

.on_deploy_stable_or_beta_repo_branch_a6_manual:
  - <<: *if_not_version_6
    when: never
  - <<: *if_not_stable_or_beta_repo_branch
    when: never
  - <<: *if_deploy
    when: manual
    allow_failure: true

.on_deploy_stable_or_beta_repo_branch_a7:
  - <<: *if_not_version_7
    when: never
  - <<: *if_not_stable_or_beta_repo_branch
    when: never
  - <<: *if_deploy

.on_deploy_stable_or_beta_repo_branch_a7_manual:
  - <<: *if_not_version_7
    when: never
  - <<: *if_not_stable_or_beta_repo_branch
    when: never
  - <<: *if_deploy
    when: manual
    allow_failure: true

.on_deploy_stable_or_rc_tag_on_beta_repo_branch_a7:
  - <<: *if_not_version_7
    when: never
  - <<: *if_not_stable_or_beta_repo_branch
    when: never
  - <<: *if_rc_tag_on_beta_repo_branch
    when: on_success
  - <<: *if_deploy_on_stable_repo_branch
    when: on_success
  - when: never

.on_deploy_stable_or_rc_tag_on_beta_repo_branch_a7_manual_on_stable:
  - <<: *if_not_version_7
    when: never
  - <<: *if_not_stable_or_beta_repo_branch
    when: never
  - <<: *if_rc_tag_on_beta_repo_branch
    when: on_success
  - <<: *if_deploy_on_stable_repo_branch
    when: manual
    allow_failure: true
  - when: never

# This rule is a variation of on_deploy_stable_or_beta_repo_branch_a7_manual where
# the job is usually run manually, except when the pipeline
# builds an RC: in this case, the job is run automatically.
# This is done to reduce the number of manual steps that have
# to be done when creating RCs.
.on_deploy_stable_or_beta_repo_branch_a7_manual_auto_on_rc:
  - <<: *if_not_version_7
    when: never
  - <<: *if_not_stable_or_beta_repo_branch
    when: never
  - <<: *if_rc_tag_on_beta_repo_branch
    when: on_success
  - <<: *if_deploy
    when: manual
    allow_failure: true

# This rule will add the job as manual when running on beta deploy branch
# and will add it as a regular automatically running job when running
# on stable deploy branch.
.on_deploy_stable_or_beta_manual_auto_on_stable:
  - <<: *if_not_stable_or_beta_repo_branch
    when: never
  - <<: *if_not_deploy
    when: never
  - <<: *if_not_stable_repo_branch
    when: manual
    allow_failure: true
  - when: on_success

.on_deploy_stable_repo_branch_a7_manual:
  - <<: *if_not_version_7
    when: never
  - <<: *if_not_stable_repo_branch
    when: never
  - <<: *if_deploy
    when: manual
    allow_failure: true

.except_deploy:
  - <<: *if_deploy
    when: never
  - when: on_success

.on_a6_except_deploy:
  - <<: *if_not_version_6
    when: never
  - <<: *if_deploy
    when: never
  - when: on_success

.on_a7_except_deploy:
  - <<: *if_not_version_7
    when: never
  - <<: *if_deploy
    when: never
  - when: on_success

.on_main_or_release_branch:
  - <<: *if_main_branch
  - <<: *if_release_branch

.except_main_or_release_branch:
  - <<: *if_main_branch
    when: never
  - <<: *if_release_branch
    when: never
  - <<: *if_mergequeue
    when: never

.on_main_or_release_branch_or_deploy_always:
  - <<: *if_deploy
    when: always
  - <<: *if_main_branch
    when: always
  - <<: *if_release_branch
    when: always

.on_all_builds:
  - <<: *if_run_all_builds

.on_all_builds_a6:
  - <<: *if_not_version_6
    when: never
  - <<: *if_run_all_builds

.on_all_builds_a6_manual:
  - <<: *if_not_version_6
    when: never
  - <<: *if_run_all_builds
    when: manual
    allow_failure: true

.on_all_builds_a7:
  - <<: *if_not_version_7
    when: never
  - <<: *if_run_all_builds

.on_all_builds_a7_manual:
  - <<: *if_not_version_7
    when: never
  - <<: *if_run_all_builds
    when: manual
    allow_failure: true

.on_kitchen_tests_a6:
  - <<: *if_not_version_6
    when: never
  - <<: *if_kitchen

.on_kitchen_tests_a6_always:
  - <<: *if_not_version_6
    when: never
  - <<: *if_kitchen
    when: always

.on_all_kitchen_builds_a6:
  - <<: *if_not_version_6
    when: never
  - <<: *if_not_run_all_builds
    when: never
  - <<: *if_kitchen

.on_kitchen_tests_a7:
  - <<: *if_not_version_7
    when: never
  - <<: *if_kitchen

.on_kitchen_tests_a7_always:
  - <<: *if_not_version_7
    when: never
  - <<: *if_kitchen
    when: always

.on_all_kitchen_builds_a7:
  - <<: *if_not_version_7
    when: never
  - <<: *if_not_run_all_builds
    when: never
  - <<: *if_kitchen

.on_all_new-e2e_tests_a7:
  - <<: *if_not_version_7
    when: never
  - <<: *if_not_run_all_builds
    when: never
  - <<: *if_kitchen

# Default kitchen tests are also run on dev branches
# In that case, the target OS versions is a subset of the
# available versions, stored in DEFAULT_KITCHEN_OSVERS
.on_default_kitchen_tests_a7:
  - <<: *if_mergequeue
    when: never
  - <<: *if_not_version_7
    when: never
  - <<: *if_kitchen
  - <<: *if_default_kitchen
    variables:
      KITCHEN_OSVERS: $DEFAULT_KITCHEN_OSVERS

.on_default_new-e2e_tests_a7:
  - <<: *if_mergequeue
    when: never
  - <<: *if_not_version_7
    when: never
  - <<: *if_kitchen
  - <<: *if_default_kitchen
    variables:
      E2E_OSVERS: $E2E_BRANCH_OSVERS

.on_default_kitchen_tests_a7_always:
  - <<: *if_mergequeue
    when: never
  - <<: *if_not_version_7
    when: never
  - <<: *if_kitchen
    when: always
  - <<: *if_default_kitchen
    when: always
    variables:
      KITCHEN_OSVERS: $DEFAULT_KITCHEN_OSVERS

.on_main_or_testing_cleanup:
  - <<: *if_main_branch
  - <<: *if_testing_cleanup

.on_testing_cleanup:
  - <<: *if_testing_cleanup

.on_security_agent_changes_or_manual:
  - <<: *if_main_branch
    allow_failure: true
  - <<: *if_mergequeue
    when: never
  - changes:
      paths:
        - pkg/ebpf/**/*
        - pkg/security/**/*
        - pkg/eventmonitor/**/*
        - test/kitchen/site-cookbooks/dd-security-agent-check/**/*
        - test/kitchen/test/integration/security-agent-test/**/*
        - test/kitchen/test/integration/security-agent-stress/**/*
        - .gitlab/functional_test/security_agent.yml
      compare_to: main # TODO: use a variable, when this is supported https://gitlab.com/gitlab-org/gitlab/-/issues/369916
    when: on_success
  - when: manual
    allow_failure: true

.on_system_probe_changes_or_manual:
  - <<: *if_main_branch
  - <<: *if_mergequeue
    when: never
  - changes:
      paths:
        - pkg/collector/corechecks/ebpf/**/*
        - pkg/ebpf/**/*
        - pkg/network/**/*
        - pkg/process/monitor/*
        - pkg/util/kernel/**/*
        - test/kitchen/site-cookbooks/dd-system-probe-check/**/*
        - test/kitchen/test/integration/system-probe-test/**/*
        - test/kitchen/test/integration/win-sysprobe-test/**/*
        - .gitlab/functional_test/system_probe_windows.yml
        - .gitlab/functional_test_sysprobe/system_probe.yml
        - .gitlab/kernel_version_testing/system_probe.yml
        - test/new-e2e/system-probe/**/*
        - test/new-e2e/scenarios/system-probe/**/*
        - test/new-e2e/runner/**/*
        - test/new-e2e-utils/**/*
        - test/new-e2e/go.mod
        - tasks/system_probe.py
      compare_to: main # TODO: use a variable, when this is supported https://gitlab.com/gitlab-org/gitlab/-/issues/369916
    when: on_success
  - when: manual
    allow_failure: true

.on_install_script_release_manual:
  - <<: *if_not_version_7
    when: never
  - <<: *if_not_version_6
    when: never
  - <<: *if_not_main_branch
    when: never
  - <<: *if_kitchen
    when: manual
    allow_failure: true

.on_trace_agent_changes_or_manual:
  - changes:
      - pkg/trace/**/*
      - .gitlab/benchmarks/*
    when: on_success
  - when: manual
    allow_failure: true

.on_scheduled_main:
  - <<: *if_scheduled_main

.on_scheduled_main_or_manual:
  - <<: *if_scheduled_main
    when: always
  - when: manual
    allow_failure: true

.on_main_and_no_skip_e2e:
  - <<: *if_not_e2e
    when: never
  - <<: *if_main_branch
    when: on_success

.except_mergequeue:
  - <<: *if_mergequeue
    when: never<|MERGE_RESOLUTION|>--- conflicted
+++ resolved
@@ -176,11 +176,7 @@
   # To use images from test-infra-definitions dev branches, set the SUFFIX variable to -dev
   # and check the job creating the image to make sure you have the right SHA prefix
   TEST_INFRA_DEFINITIONS_BUILDIMAGES_SUFFIX: ""
-<<<<<<< HEAD
-  TEST_INFRA_DEFINITIONS_BUILDIMAGES: 3a6363add3c1
-=======
   TEST_INFRA_DEFINITIONS_BUILDIMAGES: 0b56d0bf4a3d
->>>>>>> fd883c35
   DATADOG_AGENT_BUILDERS: v22276738-b36b132
 
   DATADOG_AGENT_EMBEDDED_PATH: /opt/datadog-agent/embedded
