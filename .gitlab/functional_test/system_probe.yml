--- conflicted
+++ resolved
@@ -48,8 +48,7 @@
   - $S3_CP_CMD $S3_ARTIFACTS_URI/minimized-btfs-${ARCH}.tar.xz /tmp/minimized-btfs.tar.xz
   - cp /tmp/minimized-btfs.tar.xz $DD_AGENT_TESTING_DIR/site-cookbooks/dd-system-probe-check/files/minimized-btfs.tar.xz
 
-<<<<<<< HEAD
-kitchen_test_system_probe_linux_x64:
+.kitchen_test_system_probe kitchen_test_system_probe_linux_x64:
   extends:
     - .kitchen_test_system_probe
     - .kitchen_azure_x64
@@ -64,7 +63,7 @@
     KITCHEN_DOCKERS: $DD_AGENT_TESTING_DIR/kitchen-dockers-$ARCH
   before_script:
     - pushd $DD_AGENT_TESTING_DIR
-    - tasks/kitchen_setup.sh 
+    - tasks/kitchen_setup.sh
     - !reference [ .system_probe_file_diff_check ]
   parallel:
     matrix:
@@ -75,7 +74,7 @@
       - KITCHEN_PLATFORM: "centos"
         KITCHEN_OSVERS: "centos-76"
         KITCHEN_CI_MOUNT_PATH: "/mnt/resource/ci"
-=======
+
 # This dummy job is added here because we want the functional_tests stage to start at the same time as kernel_matrix_testing stage.
 # The ebpf-platform team is trying to measure the time from the start of the pipeline to the completion of the kernel_matrix_testing and functional_tests stages, to measure improvement.
 # The CI visibility product currently does not provide a way to measure this in the datadog app.
@@ -92,7 +91,6 @@
     !reference [ .on_system_probe_changes_or_manual ]
   script:
     - 'true'
->>>>>>> 443ac501
 
 kitchen_test_system_probe_linux_x64_ec2:
   extends:
