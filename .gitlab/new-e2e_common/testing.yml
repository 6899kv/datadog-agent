.new-e2e_agent_a6:
  rules: !reference [.on_kitchen_tests_a6] #TODO: Change when migration is complete to another name without 'kitchen'
  variables:
    AGENT_MAJOR_VERSION: 6

.new-e2e_agent_a7:
  rules: !reference [.on_kitchen_tests_a7] #TODO: Change when migration is complete to another name without 'kitchen'
  variables:
    AGENT_MAJOR_VERSION: 7

.new-e2e_install_script:
  variables:
    TARGETS: ./tests/agent-platform/install-script
    TEAM: agent-platform
<<<<<<< HEAD
    EXTRA_PARAMS: --osversion $E2E_OSVERS --platform $E2E_PLATFORM --cws-supported-osversion $E2E_CWS_SUPPORTED_OSVERS --major-version $AGENT_MAJOR_VERSION --arch $E2E_ARCH --flavor $FLAVOR

.new-e2e_package_signing:
  variables:
    TARGETS: ./tests/agent-platform/package-signing
    TEAM: agent-platform
    EXTRA_PARAMS: --osname $E2E_BRANCH_OSVERS
=======
    EXTRA_PARAMS: --osversion $E2E_OSVERS --platform $E2E_PLATFORM --cws-supported-osversion $E2E_CWS_SUPPORTED_OSVERS --major-version $AGENT_MAJOR_VERSION --arch $E2E_ARCH --flavor $FLAVOR --no-verbose

.new-e2e_step_by_step:
  variables:
    TARGETS: ./tests/agent-platform/step-by-step
    TEAM: agent-platform
    EXTRA_PARAMS: --osversion $E2E_OSVERS --platform $E2E_PLATFORM --cws-supported-osversion $E2E_CWS_SUPPORTED_OSVERS --major-version $AGENT_MAJOR_VERSION --arch $E2E_ARCH --flavor $FLAVOR
>>>>>>> a339ad5c
<|MERGE_RESOLUTION|>--- conflicted
+++ resolved
@@ -12,15 +12,6 @@
   variables:
     TARGETS: ./tests/agent-platform/install-script
     TEAM: agent-platform
-<<<<<<< HEAD
-    EXTRA_PARAMS: --osversion $E2E_OSVERS --platform $E2E_PLATFORM --cws-supported-osversion $E2E_CWS_SUPPORTED_OSVERS --major-version $AGENT_MAJOR_VERSION --arch $E2E_ARCH --flavor $FLAVOR
-
-.new-e2e_package_signing:
-  variables:
-    TARGETS: ./tests/agent-platform/package-signing
-    TEAM: agent-platform
-    EXTRA_PARAMS: --osname $E2E_BRANCH_OSVERS
-=======
     EXTRA_PARAMS: --osversion $E2E_OSVERS --platform $E2E_PLATFORM --cws-supported-osversion $E2E_CWS_SUPPORTED_OSVERS --major-version $AGENT_MAJOR_VERSION --arch $E2E_ARCH --flavor $FLAVOR --no-verbose
 
 .new-e2e_step_by_step:
@@ -28,4 +19,9 @@
     TARGETS: ./tests/agent-platform/step-by-step
     TEAM: agent-platform
     EXTRA_PARAMS: --osversion $E2E_OSVERS --platform $E2E_PLATFORM --cws-supported-osversion $E2E_CWS_SUPPORTED_OSVERS --major-version $AGENT_MAJOR_VERSION --arch $E2E_ARCH --flavor $FLAVOR
->>>>>>> a339ad5c
+
+.new-e2e_package_signing:
+  variables:
+    TARGETS: ./tests/agent-platform/package-signing
+    TEAM: agent-platform
+    EXTRA_PARAMS: --osname $E2E_BRANCH_OSVERS