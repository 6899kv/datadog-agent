---
.system_probe_file_diff_check:
  - set +e
  - |+
    for path in $SYSTEM_PROBE_SRC_PATH
    do
      echo "Checking $path..."
      echo "$DIFF_FILES" | grep "$path"
      export file_diff_check_exit_code=$?
      if [ $file_diff_check_exit_code -eq 0 ]; then
        break
      fi
    done
  - set -e


.pull_test_dockers:
<<<<<<< HEAD
  image: 486234852809.dkr.ecr.us-east-1.amazonaws.com/ci/datadog-agent-buildimages/docker_x64:$DATADOG_AGENT_BUILDIMAGES
  needs:
    job: get_file_diff
    artifacts: true
=======
  image: 486234852809.dkr.ecr.us-east-1.amazonaws.com/ci/datadog-agent-buildimages/docker_x64$DATADOG_AGENT_BUILDIMAGES_SUFFIX:$DATADOG_AGENT_BUILDIMAGES
  needs: []
>>>>>>> 443ac501
  tags: ["runner:docker"]
  rules:
    !reference [ .on_system_probe_changes ]
  stage: kernel_matrix_testing
  before_script:
    - !reference [ .system_probe_file_diff_check ]
  script:
    - if [ ${file_diff_check_exit_code} -eq 0 ]; then
    # Build dependencies directory
    # DockerHub login for build to limit rate limit when pulling base images
    - DOCKER_REGISTRY_LOGIN=$(aws ssm get-parameter --region us-east-1 --name ci.datadog-agent.$DOCKER_REGISTRY_LOGIN_SSM_KEY --with-decryption --query "Parameter.Value" --out text)
    - aws ssm get-parameter --region us-east-1 --name ci.datadog-agent.$DOCKER_REGISTRY_PWD_SSM_KEY --with-decryption --query "Parameter.Value" --out text | docker login --username "$DOCKER_REGISTRY_LOGIN" --password-stdin "$DOCKER_REGISTRY_URL"
    # Pull base images
    - mkdir $KITCHEN_DOCKERS
    - inv -e system-probe.save-test-dockers --output-dir $KITCHEN_DOCKERS --arch $ARCH
    - fi
  artifacts:
    expire_in: 1 day
    paths:
      - $KITCHEN_DOCKERS
  variables:
    KITCHEN_DOCKERS: $DD_AGENT_TESTING_DIR/kitchen-dockers-$ARCH

pull_test_dockers_x64:
  extends: .pull_test_dockers
  variables:
    ARCH: amd64

pull_test_dockers_arm64:
  extends: .pull_test_dockers
  variables:
    ARCH: arm64

<<<<<<< HEAD
pull_test_dockers_x64_manual:
  extends: .pull_test_dockers
  rules:
    - when: manual
  before_script:
    - export file_diff_check_exit_code=0
  variables:
    ARCH: amd64

pull_test_dockers_arm64_manual:
  extends: .pull_test_dockers
  rules:
    - when: manual
  before_script:
    - export file_diff_check_exit_code=0
  variables:
    ARCH: arm64


=======
.shared_filters_and_queries:
  - FILTER_TEAM="Name=tag:team,Values=ebpf-platform"
  - FILTER_MANAGED="Name=tag:managed-by,Values=pulumi"
  - FILTER_STATE="Name=instance-state-name,Values=running"
  - FILTER_PIPELINE="Name=tag:pipeline-id,Values=${CI_PIPELINE_ID}"
  - QUERY_INSTANCE_IDS='Reservations[*].Instances[*].InstanceId'
  - QUERY_PRIVATE_IPS='Reservations[*].Instances[*].PrivateIpAddress'

.wait_for_instances:
  - !reference [.shared_filters_and_queries]
  - |
    COUNTER=0
    while [[ $(aws ec2 describe-instances --filters $FILTER_TEAM $FILTER_MANAGED $FILTER_STATE $FILTER_PIPELINE  --output text --query $QUERY_INSTANCE_IDS  | wc -l ) != "2" && $COUNTER -le 40 ]]; do COUNTER=$[$COUNTER +1]; echo "[${COUNTER}] Waiting for instances"; sleep 30; done
    # check that 2 instances are ready, or fail
    if [ $(aws ec2 describe-instances --filters $FILTER_TEAM $FILTER_MANAGED $FILTER_STATE $FILTER_PIPELINE --output text --query $QUERY_INSTANCE_IDS | wc -l) -ne "2" ]; then
        echo "Both instances NOT found"
        "false"
    fi
    echo "Both Instances found"
    INSTANCE_IDS=$(aws ec2 describe-instances --filters $FILTER_TEAM $FILTER_MANAGED $FILTER_STATE $FILTER_PIPELINE --output text --query $QUERY_INSTANCE_IDS | tr '\n' ' ')
    aws ec2 wait instance-status-ok --instance-ids $INSTANCE_IDS
    sleep 10

.write_ssh_key_file:
    - set +x
    - aws ssm get-parameter --region us-east-1 --name ci.datadog-agent.ssh_key --with-decryption --query "Parameter.Value" --out text > $AWS_EC2_SSH_KEY_FILE
    - set -x
    # Without the newline ssh silently fails and moves on to try other auth methods
    - echo "" >> $AWS_EC2_SSH_KEY_FILE
    - chmod 600 $AWS_EC2_SSH_KEY_FILE
>>>>>>> 443ac501

.package_dependencies:
  stage: kernel_matrix_testing
  image: 486234852809.dkr.ecr.us-east-1.amazonaws.com/ci/datadog-agent-buildimages/system-probe_x64$DATADOG_AGENT_SYSPROBE_BUILDIMAGES_SUFFIX:$DATADOG_AGENT_SYSPROBE_BUILDIMAGES
  allow_failure: true
  rules:
<<<<<<< HEAD
    !reference [.on_system_probe_changes]
  image: 486234852809.dkr.ecr.us-east-1.amazonaws.com/ci/datadog-agent-buildimages/btf-gen:$DATADOG_AGENT_BTF_GEN_BUILDIMAGES
  tags: ["runner:main"]
  needs:
    job: get_file_diff
    artifacts: true
  before_script:
    - !reference [ .system_probe_file_diff_check ]
=======
    !reference [ .on_system_probe_changes_or_manual ]
  before_script:
    - !reference [.kernel_matrix_testing_new_profile]
    - !reference [.write_ssh_key_file]
  tags: ["arch:amd64"]
  script:
    # Build dependencies directory
    - mkdir -p $DEPENDENCIES
    - pushd $DEPENDENCIES
    # copy micro-vm-init.sh
    - cp $CI_PROJECT_DIR/test/new-e2e/system-probe/test/micro-vm-init.sh $DEPENDENCIES
    # copy over docker images
    - cp -R $KITCHEN_DOCKERS $DEPENDENCIES/kitchen-docker
    # package all the dependencies
    - ls -la $DEPENDENCIES
    - pushd $DD_AGENT_TESTING_DIR/$ARCH
    - tar czvf ../$ARCHIVE_NAME dependencies
    - popd
    # upload tests
    - !reference [.wait_for_instances]
    - INSTANCE_IP=$(aws ec2 describe-instances --filters $FILTER_TEAM $FILTER_MANAGED $FILTER_STATE $FILTER_PIPELINE "Name=instance-type,Values=${INSTANCE_TYPE}" --output text --query $QUERY_PRIVATE_IPS)
    - echo "$ARCH-istance-ip" $INSTANCE_IP
    - scp -o StrictHostKeyChecking=no -i $AWS_EC2_SSH_KEY_FILE $DD_AGENT_TESTING_DIR/$ARCHIVE_NAME ubuntu@$INSTANCE_IP:/opt/kernel-version-testing/
  variables:
    DEPENDENCIES: $DD_AGENT_TESTING_DIR/$ARCH/dependencies
    KITCHEN_DOCKERS: $DD_AGENT_TESTING_DIR/kitchen-dockers-$ARCH
    AWS_EC2_SSH_KEY_FILE: $CI_PROJECT_DIR/ssh_key

upload_dependencies_x64:
  extends:
    - .package_dependencies
  needs: ["pull_test_dockers_x64"]
  variables:
    ARCHIVE_NAME: dependencies-x86_64.tar.gz
    ARCH: amd64
    INSTANCE_TYPE: m5.metal

upload_dependencies_arm64:
  extends:
    - .package_dependencies
  needs: ["pull_test_dockers_arm64"]
  variables:
    ARCHIVE_NAME: dependencies-arm64.tar.gz
    ARCH: arm64
    INSTANCE_TYPE: m6g.metal

.upload_system_probe_tests:
  stage: kernel_matrix_testing
  image: 486234852809.dkr.ecr.us-east-1.amazonaws.com/ci/datadog-agent-buildimages/system-probe_x64$DATADOG_AGENT_SYSPROBE_BUILDIMAGES_SUFFIX:$DATADOG_AGENT_SYSPROBE_BUILDIMAGES
  allow_failure: true
  tags: ["arch:amd64"]
  before_script:
    - !reference [.retrieve_linux_go_deps]
    - !reference [.kernel_matrix_testing_new_profile]
    - !reference [.write_ssh_key_file]
>>>>>>> 443ac501
  script:
    - if [ ${file_diff_check_exit_code} -eq 0 ]; then
    # Build dependencies directory
    - mkdir -p $DEPENDENCIES
    - pushd $DEPENDENCIES
    # copy clang and llc bins
    - mkdir -p $EMBEDDED_BIN
    - cp $CLANG_BPF $EMBEDDED_BIN
    - cp $LLC_BPF $EMBEDDED_BIN
    - mkdir -p $EMBEDDED_INC
    # copy gotestsum and test2json
    - mkdir -p $GO_BIN
    - cp $GOTESTSUM $GO_BIN
    - cp $TEST2JSON $GO_BIN
    - mkdir junit
    - mkdir testjson
    - mkdir pkgjson
    # copy system probe tests
    - mkdir -p $SYSTEM_PROBE_TESTS
    - cp -R $KITCHEN_TESTS $SYSTEM_PROBE_TESTS
    - GOOS=linux GOARCH=$GOARCH go build -o $DEPENDENCIES/test-runner $CI_PROJECT_DIR/test/new-e2e/system-probe/test-runner/main.go
    - GOOS=linux GOARCH=$GOARCH go build -o $DEPENDENCIES/test-json-review $CI_PROJECT_DIR/test/new-e2e/system-probe/test-json-review/main.go
    - popd
    # package all the dependencies
    - ls -la $DEPENDENCIES
    - pushd $DD_AGENT_TESTING_DIR/$ARCH
    - tar czvf ../$ARCHIVE_NAME tests
    - popd
<<<<<<< HEAD
    - fi
  artifacts:
    when: always
    paths:
      - $DD_AGENT_TESTING_DIR/$ARCHIVE_NAME
=======
    # upload tests
    - !reference [.wait_for_instances]
    - INSTANCE_IP=$(aws ec2 describe-instances --filters $FILTER_TEAM $FILTER_MANAGED $FILTER_STATE $FILTER_PIPELINE "Name=instance-type,Values=${INSTANCE_TYPE}" --output text --query $QUERY_PRIVATE_IPS)
    - echo "$ARCH-istance-ip" $INSTANCE_IP
    - scp -o StrictHostKeyChecking=no -i $AWS_EC2_SSH_KEY_FILE $DD_AGENT_TESTING_DIR/$ARCHIVE_NAME ubuntu@$INSTANCE_IP:/opt/kernel-version-testing/
>>>>>>> 443ac501
  variables:
    DEPENDENCIES: $DD_AGENT_TESTING_DIR/$ARCH/tests
    EMBEDDED_BIN: opt/datadog-agent/embedded/bin
    EMBEDDED_INC: opt/datadog-agent/embedded/include
    CLANG_BPF: $DD_AGENT_TESTING_DIR/site-cookbooks/dd-system-probe-check/files/default/clang-bpf
    LLC_BPF: $DD_AGENT_TESTING_DIR/site-cookbooks/dd-system-probe-check/files/default/llc-bpf
    GO_BIN: go/bin
    GOTESTSUM: $DD_AGENT_TESTING_DIR/site-cookbooks/dd-system-probe-check/files/default/gotestsum
    TEST2JSON: $DD_AGENT_TESTING_DIR/site-cookbooks/dd-system-probe-check/files/default/test2json
    SYSTEM_PROBE_TESTS: opt/system-probe-tests
    KITCHEN_TESTS: $DD_AGENT_TESTING_DIR/site-cookbooks/dd-system-probe-check/files/default/tests/pkg
    AWS_EC2_SSH_KEY_FILE: $CI_PROJECT_DIR/ssh_key

upload_system_probe_tests_x64:
  extends:
    - .upload_system_probe_tests
  needs: ["go_deps", "prepare_ebpf_functional_tests_x64", "tests_ebpf_x64"]
  variables:
    ARCHIVE_NAME: tests-x86_64.tar.gz
    ARCH: x86_64
    GOARCH: amd64
    INSTANCE_TYPE: m5.metal

upload_system_probe_tests_arm64:
  extends:
    - .upload_system_probe_tests
  needs: ["go_deps", "prepare_ebpf_functional_tests_arm64", "tests_ebpf_arm64"]
  variables:
    ARCHIVE_NAME: tests-arm64.tar.gz
    ARCH: arm64
    GOARCH: arm64
    INSTANCE_TYPE: m6g.metal

.upload_minimized_btfs:
  stage: kernel_matrix_testing
  image: 486234852809.dkr.ecr.us-east-1.amazonaws.com/ci/datadog-agent-buildimages/system-probe_x64$DATADOG_AGENT_SYSPROBE_BUILDIMAGES_SUFFIX:$DATADOG_AGENT_SYSPROBE_BUILDIMAGES
  tags: ["arch:amd64"]
  allow_failure: true
  script:
    # Build dependencies directory
    - mkdir -p $DEPENDENCIES
    - pushd $DEPENDENCIES
    # download and copy btf files
    - mkdir -p $BTF_DIR
    - $S3_CP_CMD $S3_ARTIFACTS_URI/minimized-btfs-${BTFS_ARCH}.tar.xz $BTF_DIR/minimized-btfs.tar.xz
    # package all the dependencies
    - ls -la $DEPENDENCIES
    - pushd $DD_AGENT_TESTING_DIR/$ARCH
    - tar czvf ../$ARCHIVE_NAME btfs
    - popd
    # upload tests
    # Switch to new profile after the btfs have been downloaded. Switching before
    # causes permission issues.
    - !reference [.kernel_matrix_testing_new_profile]
    - !reference [.write_ssh_key_file]
    - !reference [.wait_for_instances]
    - INSTANCE_IP=$(aws ec2 describe-instances --filters $FILTER_TEAM $FILTER_MANAGED $FILTER_STATE $FILTER_PIPELINE "Name=instance-type,Values=${INSTANCE_TYPE}" --output text --query $QUERY_PRIVATE_IPS)
    - echo "$ARCH-istance-ip" $INSTANCE_IP
    - scp -o StrictHostKeyChecking=no -i $AWS_EC2_SSH_KEY_FILE $DD_AGENT_TESTING_DIR/$ARCHIVE_NAME ubuntu@$INSTANCE_IP:/opt/kernel-version-testing/
  variables:
    DEPENDENCIES: $DD_AGENT_TESTING_DIR/$ARCH/btfs
    BTF_DIR: opt/system-probe-tests/pkg/ebpf/bytecode/build/co-re/btf
    AWS_EC2_SSH_KEY_FILE: $CI_PROJECT_DIR/ssh_key

upload_minimized_btfs_x64:
  extends:
    - .upload_minimized_btfs
  needs: ["generate_minimized_btfs_x64"]
  variables:
    ARCHIVE_NAME: btfs-x86_64.tar.gz
    ARCH: x86_64
    BTFS_ARCH: amd64
    INSTANCE_TYPE: m5.metal

upload_minimized_btfs_arm64:
  extends:
    - .upload_minimized_btfs
  needs: ["generate_minimized_btfs_arm64"]
  variables:
    ARCHIVE_NAME: btfs-arm64.tar.gz
    ARCH: arm64
    BTFS_ARCH: arm64
    INSTANCE_TYPE: m6g.metal

<<<<<<< HEAD
package_dependencies_x64_manual:
  extends:
    - .package_dependencies
  needs: ["prepare_ebpf_functional_tests_x64", "tests_ebpf_x64", "pull_test_dockers_x64", "generate_minimized_btfs_x64"]
  rules:
    - when: manual
  variables:
    ARCHIVE_NAME: dependencies-x86_64.tar.gz
    ARCH: amd64
  before_script:
    - export file_diff_check_exit_code=0

package_dependencies_arm64_manual:
  extends:
    - .package_dependencies
  needs: ["prepare_ebpf_functional_tests_arm64", "tests_ebpf_arm64", "pull_test_dockers_arm64", "generate_minimized_btfs_arm64"]
  rules:
    - when: manual
  variables:
    ARCHIVE_NAME: dependencies-arm64.tar.gz
    ARCH: arm64
  before_script:
    - export file_diff_check_exit_code=0


=======
.kernel_matrix_testing_new_profile:
  - mkdir -p ~/.aws
  - set +x
  - aws ssm get-parameter --region us-east-1 --name ci.datadog-agent.agent-qa-profile --with-decryption --query "Parameter.Value" --out text >> ~/.aws/config
  - set -x
  - export AWS_PROFILE=agent-qa-ci
>>>>>>> 443ac501

kernel_matrix_testing_setup_env:
  extends:
    - .kitchen_ec2_location_us_east_1
  stage: kernel_matrix_testing
  rules:
    !reference [ .on_system_probe_changes_or_manual ]
  image: 486234852809.dkr.ecr.us-east-1.amazonaws.com/ci/test-infra-definitions/runner:$TEST_INFRA_DEFINITIONS_BUILDIMAGES
  needs: ["go_deps", "go_tools_deps"]
  tags: ["arch:amd64"]
  variables:
    EC2_X86_INSTANCE_TYPE: "m5.metal"
    EC2_ARM_INSTANCE_TYPE: "m6g.metal"
    X86_AMI_ID: $KERNEL_MATRIX_TESTING_X86_AMI_ID
    ARM_AMI_ID: $KERNEL_MATRIX_TESTING_ARM_AMI_ID
    AWS_REGION: us-east-1
    LibvirtSSHKeyX86: $CI_PROJECT_DIR/libvirt_rsa-x86
    LibvirtSSHKeyARM: $CI_PROJECT_DIR/libvirt_rsa-arm
    STACK_DIR: $CI_PROJECT_DIR/stack.dir
    # The ssh key is created by the pulumi scenario, to be used for creating
    # instances in the build-stable account. We reuse this file to ssh into
    # the instances in subsequent jobs.
    AWS_EC2_SSH_KEY_FILE: $CI_PROJECT_DIR/ssh_key
    AWS_EC2_SSH_KEY_NAME: datadog-agent-ci
    INFRA_ENV: "aws/agent-qa"
    PIPELINE_ID: $CI_PIPELINE_ID
    TEAM: "ebpf-platform"
  before_script:
    - !reference [.retrieve_linux_go_deps]
    - !reference [.kernel_matrix_testing_new_profile]
    - !reference [.write_ssh_key_file]
  script:
    - echo "s3://dd-pulumi-state?region=us-east-1&awssdk=v2&profile=$AWS_PROFILE" > $STACK_DIR
    - pulumi login $(cat $STACK_DIR | tr -d '\n')
    - inv -e system-probe.start-microvms --instance-type-x86=$EC2_X86_INSTANCE_TYPE --instance-type-arm=$EC2_ARM_INSTANCE_TYPE --x86-ami-id=$X86_AMI_ID --arm-ami-id=$ARM_AMI_ID --ssh-key-name=$AWS_EC2_SSH_KEY_NAME --ssh-key-path=$AWS_EC2_SSH_KEY_FILE --infra-env=$INFRA_ENV
    - cat $CI_PROJECT_DIR/stack.outputs
    - pulumi logout
  artifacts:
    when: always
    paths:
      - $LibvirtSSHKeyX86
      - $LibvirtSSHKeyX86.pub
      - $LibvirtSSHKeyARM
      - $LibvirtSSHKeyARM.pub
      - $STACK_DIR
      - $CI_PROJECT_DIR/stack.outputs

.kernel_matrix_testing_run_tests:
  stage: kernel_matrix_testing
  allow_failure: true
  image: 486234852809.dkr.ecr.us-east-1.amazonaws.com/ci/test-infra-definitions/runner:$TEST_INFRA_DEFINITIONS_BUILDIMAGES
  tags: ["arch:amd64"]
  variables:
    AWS_EC2_SSH_KEY_FILE: $CI_PROJECT_DIR/ssh_key
    RETRY: 2
  before_script:
    - !reference [.kernel_matrix_testing_new_profile]
    - !reference [.write_ssh_key_file]
  script:
    - ALL_INSTANCE_IPS=$(cat $CI_PROJECT_DIR/stack.outputs | grep -e '-instance-ip' | cut -d ' ' -f 2 | tr '\n' ' ' | awk '{$1=$1};1' | tr ' ' ',')
    - !reference [.shared_filters_and_queries]
    - RUNNING_INSTANCES=$(aws ec2 describe-instances --filters $FILTER_TEAM $FILTER_MANAGED $FILTER_PIPELINE "Name=private-ip-address,Values=$ALL_INSTANCE_IPS" --output text --query $QUERY_INSTANCE_IDS | wc -l )
    - |
      if [ $RUNNING_INSTANCES -eq "0" ]; then
        echo "These jobs do not permit retries. The go tests are retried a user-specified number of times automatically. In order to re-run the tests, you must trigger the pipeline again"
        'false'
      fi
    - INSTANCE_IP=$(cat $CI_PROJECT_DIR/stack.outputs | grep $ARCH-instance-ip | cut -d ' ' -f 2)
    - MICRO_VM_IP=$(cat $CI_PROJECT_DIR/stack.outputs | grep $ARCH-$TAG | cut -d ' ' -f 2)
    - MICRO_VM_NAME=$(cat $CI_PROJECT_DIR/stack.outputs | grep $ARCH-$TAG | cut -d ' ' -f 1)
    # ssh into each micro-vm and run initialization script. This script will also run the tests.
    - ssh -o StrictHostKeyChecking=no -i $AWS_EC2_SSH_KEY_FILE ubuntu@$INSTANCE_IP "ssh -o StrictHostKeyChecking=no -i /home/kernel-version-testing/ddvm_rsa root@${MICRO_VM_IP} 'bash /root/fetch_dependencies.sh ${ARCH} && /micro-vm-init.sh ${GO_VERSION} ${RETRY} ${ARCH}'"
    - ssh -o StrictHostKeyChecking=no -i $AWS_EC2_SSH_KEY_FILE ubuntu@$INSTANCE_IP "scp -o StrictHostKeyChecking=no -i /home/kernel-version-testing/ddvm_rsa root@${MICRO_VM_IP}:/ci-visibility/junit.tar.gz /home/ubuntu/junit.tar.gz"
    - ssh -o StrictHostKeyChecking=no -i $AWS_EC2_SSH_KEY_FILE ubuntu@$INSTANCE_IP "scp -o StrictHostKeyChecking=no -i /home/kernel-version-testing/ddvm_rsa root@${MICRO_VM_IP}:/ci-visibility/testjson.tar.gz /home/ubuntu/testjson.tar.gz"
    - scp -o StrictHostKeyChecking=no -i $AWS_EC2_SSH_KEY_FILE ubuntu@$INSTANCE_IP:/home/ubuntu/testjson.tar.gz $DD_AGENT_TESTING_DIR/
    - scp -o StrictHostKeyChecking=no -i $AWS_EC2_SSH_KEY_FILE ubuntu@$INSTANCE_IP:/home/ubuntu/junit.tar.gz $DD_AGENT_TESTING_DIR/
    - ssh -o StrictHostKeyChecking=no -i $AWS_EC2_SSH_KEY_FILE ubuntu@$INSTANCE_IP "ssh -o StrictHostKeyChecking=no -i /home/kernel-version-testing/ddvm_rsa root@${MICRO_VM_IP} '/test-json-review'"

kernel_matrix_testing_run_tests_x64:
  extends:
    - .kernel_matrix_testing_run_tests
  needs: ["kernel_matrix_testing_setup_env", "upload_dependencies_x64", "upload_system_probe_tests_x64", "upload_minimized_btfs_x64"]
  timeout: 3h
  variables:
    ARCH: "x86_64"
  parallel:
    matrix:
      - TAG: ["bionic", "focal", "jammy"]

kernel_matrix_testing_run_tests_arm64:
  extends:
    - .kernel_matrix_testing_run_tests
  needs: ["kernel_matrix_testing_setup_env", "upload_dependencies_arm64", "upload_system_probe_tests_arm64", "upload_minimized_btfs_arm64"]
  timeout: 3h
  variables:
    ARCH: "arm64"
  parallel:
    matrix:
      - TAG: ["focal", "jammy"]

kernel_matrix_testing_cleanup:
  stage: kernel_matrix_testing
  image: 486234852809.dkr.ecr.us-east-1.amazonaws.com/ci/test-infra-definitions/runner:$TEST_INFRA_DEFINITIONS_BUILDIMAGES
  needs: ["kernel_matrix_testing_setup_env", "kernel_matrix_testing_run_tests_x64", "kernel_matrix_testing_run_tests_arm64"]
  when: always
  tags: ["arch:amd64"]
  before_script:
    - !reference [.kernel_matrix_testing_new_profile]
  script:
    - |
      if [ -f $CI_PROJECT_DIR/stack.outputs ]; then
        INSTANCE_IPS=$(cat $CI_PROJECT_DIR/stack.outputs | grep -e '-instance-ip' | cut -d ' ' -f 2 | tr '\n' ' ' | awk '{$1=$1};1' | tr ' ' ',')
        IP_FILTER="Name=private-ip-address,Values=$INSTANCE_IPS"
      else
        echo "No ${CI_PROJECT_DIR}/stack.outputs file found"
        IP_FILTER=""
      fi
    - !reference [.shared_filters_and_queries]
    - INSTANCE_IDS=$(aws ec2 describe-instances --filters $FILTER_TEAM $FILTER_MANAGED $FILTER_PIPELINE  $IP_FILTER --output text --query $QUERY_INSTANCE_IDS | tr '\n' ' ')
    - echo $INSTANCE_IDS
    - |
      if [ $(echo $INSTANCE_IDS | wc -w) != "0" ]; then
        aws ec2 terminate-instances --instance-ids $INSTANCE_IDS
      fi<|MERGE_RESOLUTION|>--- conflicted
+++ resolved
@@ -15,15 +15,10 @@
 
 
 .pull_test_dockers:
-<<<<<<< HEAD
-  image: 486234852809.dkr.ecr.us-east-1.amazonaws.com/ci/datadog-agent-buildimages/docker_x64:$DATADOG_AGENT_BUILDIMAGES
+  image: 486234852809.dkr.ecr.us-east-1.amazonaws.com/ci/datadog-agent-buildimages/docker_x64$DATADOG_AGENT_BUILDIMAGES_SUFFIX:$DATADOG_AGENT_BUILDIMAGES
   needs:
     job: get_file_diff
     artifacts: true
-=======
-  image: 486234852809.dkr.ecr.us-east-1.amazonaws.com/ci/datadog-agent-buildimages/docker_x64$DATADOG_AGENT_BUILDIMAGES_SUFFIX:$DATADOG_AGENT_BUILDIMAGES
-  needs: []
->>>>>>> 443ac501
   tags: ["runner:docker"]
   rules:
     !reference [ .on_system_probe_changes ]
@@ -57,7 +52,6 @@
   variables:
     ARCH: arm64
 
-<<<<<<< HEAD
 pull_test_dockers_x64_manual:
   extends: .pull_test_dockers
   rules:
@@ -76,8 +70,6 @@
   variables:
     ARCH: arm64
 
-
-=======
 .shared_filters_and_queries:
   - FILTER_TEAM="Name=tag:team,Values=ebpf-platform"
   - FILTER_MANAGED="Name=tag:managed-by,Values=pulumi"
@@ -108,28 +100,20 @@
     # Without the newline ssh silently fails and moves on to try other auth methods
     - echo "" >> $AWS_EC2_SSH_KEY_FILE
     - chmod 600 $AWS_EC2_SSH_KEY_FILE
->>>>>>> 443ac501
 
 .package_dependencies:
   stage: kernel_matrix_testing
   image: 486234852809.dkr.ecr.us-east-1.amazonaws.com/ci/datadog-agent-buildimages/system-probe_x64$DATADOG_AGENT_SYSPROBE_BUILDIMAGES_SUFFIX:$DATADOG_AGENT_SYSPROBE_BUILDIMAGES
   allow_failure: true
   rules:
-<<<<<<< HEAD
     !reference [.on_system_probe_changes]
-  image: 486234852809.dkr.ecr.us-east-1.amazonaws.com/ci/datadog-agent-buildimages/btf-gen:$DATADOG_AGENT_BTF_GEN_BUILDIMAGES
-  tags: ["runner:main"]
+  tags: ["arch:amd64"]
   needs:
     job: get_file_diff
     artifacts: true
   before_script:
-    - !reference [ .system_probe_file_diff_check ]
-=======
-    !reference [ .on_system_probe_changes_or_manual ]
-  before_script:
     - !reference [.kernel_matrix_testing_new_profile]
     - !reference [.write_ssh_key_file]
-  tags: ["arch:amd64"]
   script:
     # Build dependencies directory
     - mkdir -p $DEPENDENCIES
@@ -180,7 +164,7 @@
     - !reference [.retrieve_linux_go_deps]
     - !reference [.kernel_matrix_testing_new_profile]
     - !reference [.write_ssh_key_file]
->>>>>>> 443ac501
+    - !reference [ .system_probe_file_diff_check ]
   script:
     - if [ ${file_diff_check_exit_code} -eq 0 ]; then
     # Build dependencies directory
@@ -209,19 +193,16 @@
     - pushd $DD_AGENT_TESTING_DIR/$ARCH
     - tar czvf ../$ARCHIVE_NAME tests
     - popd
-<<<<<<< HEAD
+    # upload tests
+    - !reference [.wait_for_instances]
+    - INSTANCE_IP=$(aws ec2 describe-instances --filters $FILTER_TEAM $FILTER_MANAGED $FILTER_STATE $FILTER_PIPELINE "Name=instance-type,Values=${INSTANCE_TYPE}" --output text --query $QUERY_PRIVATE_IPS)
+    - echo "$ARCH-istance-ip" $INSTANCE_IP
+    - scp -o StrictHostKeyChecking=no -i $AWS_EC2_SSH_KEY_FILE $DD_AGENT_TESTING_DIR/$ARCHIVE_NAME ubuntu@$INSTANCE_IP:/opt/kernel-version-testing/
     - fi
   artifacts:
     when: always
     paths:
       - $DD_AGENT_TESTING_DIR/$ARCHIVE_NAME
-=======
-    # upload tests
-    - !reference [.wait_for_instances]
-    - INSTANCE_IP=$(aws ec2 describe-instances --filters $FILTER_TEAM $FILTER_MANAGED $FILTER_STATE $FILTER_PIPELINE "Name=instance-type,Values=${INSTANCE_TYPE}" --output text --query $QUERY_PRIVATE_IPS)
-    - echo "$ARCH-istance-ip" $INSTANCE_IP
-    - scp -o StrictHostKeyChecking=no -i $AWS_EC2_SSH_KEY_FILE $DD_AGENT_TESTING_DIR/$ARCHIVE_NAME ubuntu@$INSTANCE_IP:/opt/kernel-version-testing/
->>>>>>> 443ac501
   variables:
     DEPENDENCIES: $DD_AGENT_TESTING_DIR/$ARCH/tests
     EMBEDDED_BIN: opt/datadog-agent/embedded/bin
@@ -254,6 +235,30 @@
     ARCH: arm64
     GOARCH: arm64
     INSTANCE_TYPE: m6g.metal
+
+package_dependencies_x64_manual:
+  extends:
+    - .package_dependencies
+  needs: ["prepare_ebpf_functional_tests_x64", "tests_ebpf_x64", "pull_test_dockers_x64", "generate_minimized_btfs_x64"]
+  rules:
+    - when: manual
+  variables:
+    ARCHIVE_NAME: dependencies-x86_64.tar.gz
+    ARCH: amd64
+  before_script:
+    - export file_diff_check_exit_code=0
+
+package_dependencies_arm64_manual:
+  extends:
+    - .package_dependencies
+  needs: ["prepare_ebpf_functional_tests_arm64", "tests_ebpf_arm64", "pull_test_dockers_arm64", "generate_minimized_btfs_arm64"]
+  rules:
+    - when: manual
+  variables:
+    ARCHIVE_NAME: dependencies-arm64.tar.gz
+    ARCH: arm64
+  before_script:
+    - export file_diff_check_exit_code=0
 
 .upload_minimized_btfs:
   stage: kernel_matrix_testing
@@ -306,40 +311,12 @@
     BTFS_ARCH: arm64
     INSTANCE_TYPE: m6g.metal
 
-<<<<<<< HEAD
-package_dependencies_x64_manual:
-  extends:
-    - .package_dependencies
-  needs: ["prepare_ebpf_functional_tests_x64", "tests_ebpf_x64", "pull_test_dockers_x64", "generate_minimized_btfs_x64"]
-  rules:
-    - when: manual
-  variables:
-    ARCHIVE_NAME: dependencies-x86_64.tar.gz
-    ARCH: amd64
-  before_script:
-    - export file_diff_check_exit_code=0
-
-package_dependencies_arm64_manual:
-  extends:
-    - .package_dependencies
-  needs: ["prepare_ebpf_functional_tests_arm64", "tests_ebpf_arm64", "pull_test_dockers_arm64", "generate_minimized_btfs_arm64"]
-  rules:
-    - when: manual
-  variables:
-    ARCHIVE_NAME: dependencies-arm64.tar.gz
-    ARCH: arm64
-  before_script:
-    - export file_diff_check_exit_code=0
-
-
-=======
 .kernel_matrix_testing_new_profile:
   - mkdir -p ~/.aws
   - set +x
   - aws ssm get-parameter --region us-east-1 --name ci.datadog-agent.agent-qa-profile --with-decryption --query "Parameter.Value" --out text >> ~/.aws/config
   - set -x
   - export AWS_PROFILE=agent-qa-ci
->>>>>>> 443ac501
 
 kernel_matrix_testing_setup_env:
   extends:
