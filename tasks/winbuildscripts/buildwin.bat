--- conflicted
+++ resolved
@@ -24,11 +24,7 @@
 if exist \omnibus-ruby\pkg\*.msi copy \omnibus-ruby\pkg\*.msi %PKG_OUTDIR% || exit /b 6
 if exist \omnibus-ruby\pkg\*.zip copy \omnibus-ruby\pkg\*.zip %PKG_OUTDIR% || exit /b 7
 if exist \omnibus-ruby\pkg\*.wixpdb copy \omnibus-ruby\pkg\*.wixpdb %PKG_OUTDIR% || exit /b 8
-<<<<<<< HEAD
-if exist c:\opt\datadog-agent\bin\agent\*.pdb copy c:\opt\datadog-agent\bin\agent\*.pdb %PKG_OUTDIR% || exit /b 9
-=======
 if exist ..\opt\datadog-agent\bin\agent\*.pdb copy ..\opt\datadog-agent\bin\agent\*.pdb %PKG_OUTDIR% || exit /b 9
->>>>>>> 313f32b7
 
 goto :EOF
 
