# Unless explicitly stated otherwise all files in this repository are licensed
# under the Apache License Version 2.0.
# This product includes software developed at Datadog (https:#www.datadoghq.com/).
# Copyright 2016-present Datadog, Inc.

require './lib/ostools.rb'
require 'pathname'

name 'datadog-agent'

dependency "python2" if with_python_runtime? "2"
dependency "python3" if with_python_runtime? "3"

<<<<<<< HEAD
dependency "openscap" if linux? and !arm7l? and !heroku? # Security-agent dependency, not needed for Heroku
=======
dependency "libarchive" if windows_target?
dependency "yaml-cpp" if windows_target?

dependency "openscap" if linux_target? and !arm7l_target? and !heroku_target? # Security-agent dependency, not needed for Heroku

dependency 'datadog-agent-dependencies'
>>>>>>> 465491a0

source path: '..'
relative_path 'src/github.com/DataDog/datadog-agent'

build do
  license :project_license

  # set GOPATH on the omnibus source dir for this software
  gopath = Pathname.new(project_dir) + '../../../..'
  etc_dir = "/etc/datadog-agent"
  if windows_target?
    env = {
        'GOPATH' => gopath.to_path,
        'PATH' => "#{gopath.to_path}/bin:#{ENV['PATH']}",
        "Python2_ROOT_DIR" => "#{windows_safe_path(python_2_embedded)}",
        "Python3_ROOT_DIR" => "#{windows_safe_path(python_3_embedded)}",
        "CMAKE_INSTALL_PREFIX" => "#{windows_safe_path(python_2_embedded)}",
    }
    major_version_arg = "%MAJOR_VERSION%"
    py_runtimes_arg = "%PY_RUNTIMES%"
    flavor_arg = "%AGENT_FLAVOR%"
  else
    env = {
        'GOPATH' => gopath.to_path,
        'PATH' => "#{gopath.to_path}/bin:#{ENV['PATH']}",
        "Python2_ROOT_DIR" => "#{install_dir}/embedded",
        "Python3_ROOT_DIR" => "#{install_dir}/embedded",
        "LDFLAGS" => "-Wl,-rpath,#{install_dir}/embedded/lib -L#{install_dir}/embedded/lib",
        "CGO_CFLAGS" => "-I. -I#{install_dir}/embedded/include",
        "CGO_LDFLAGS" => "-Wl,-rpath,#{install_dir}/embedded/lib -L#{install_dir}/embedded/lib"
    }
    major_version_arg = "$MAJOR_VERSION"
    py_runtimes_arg = "$PY_RUNTIMES"
    flavor_arg = "$AGENT_FLAVOR"
  end

  unless ENV["OMNIBUS_GOMODCACHE"].nil? || ENV["OMNIBUS_GOMODCACHE"].empty?
    gomodcache = Pathname.new(ENV["OMNIBUS_GOMODCACHE"])
    env["GOMODCACHE"] = gomodcache.to_path
  end

  # include embedded path (mostly for `pkg-config` binary)
  env = with_embedded_path(env)

  # we assume the go deps are already installed before running omnibus
  if windows_target?
    platform = windows_arch_i386? ? "x86" : "x64"
    do_windows_sysprobe = ""
    if not windows_arch_i386? and ENV['WINDOWS_DDNPM_DRIVER'] and not ENV['WINDOWS_DDNPM_DRIVER'].empty?
      do_windows_sysprobe = "--windows-sysprobe"
    end
    command "inv -e rtloader.clean"
    command "inv -e rtloader.make --python-runtimes #{py_runtimes_arg} --install-prefix \"#{windows_safe_path(python_2_embedded)}\" --cmake-options \"-G \\\"Unix Makefiles\\\"\" --arch #{platform}", :env => env
    command "mv rtloader/bin/*.dll  #{install_dir}/bin/agent/"
    command "inv -e agent.build --exclude-rtloader --python-runtimes #{py_runtimes_arg} --major-version #{major_version_arg} --rebuild --no-development --embedded-path=#{install_dir}/embedded --arch #{platform} #{do_windows_sysprobe} --flavor #{flavor_arg}", env: env
    command "inv -e systray.build --major-version #{major_version_arg} --rebuild --arch #{platform}", env: env
  else
    command "inv -e rtloader.clean"
    command "inv -e rtloader.make --python-runtimes #{py_runtimes_arg} --install-prefix \"#{install_dir}/embedded\" --cmake-options '-DCMAKE_CXX_FLAGS:=\"-D_GLIBCXX_USE_CXX11_ABI=0 -I#{install_dir}/embedded/include\" -DCMAKE_C_FLAGS:=\"-I#{install_dir}/embedded/include\" -DCMAKE_INSTALL_LIBDIR=lib -DCMAKE_FIND_FRAMEWORK:STRING=NEVER'", :env => env
    command "inv -e rtloader.install"
    command "inv -e agent.build --exclude-rtloader --python-runtimes #{py_runtimes_arg} --major-version #{major_version_arg} --rebuild --no-development --embedded-path=#{install_dir}/embedded --python-home-2=#{install_dir}/embedded --python-home-3=#{install_dir}/embedded --flavor #{flavor_arg}", env: env
  end

  if osx_target?
    conf_dir = "#{install_dir}/etc"
  else
    conf_dir = "#{install_dir}/etc/datadog-agent"
  end
  mkdir conf_dir
  mkdir "#{install_dir}/bin"
  unless windows_target?
    mkdir "#{install_dir}/run/"
    mkdir "#{install_dir}/scripts/"
  end

<<<<<<< HEAD
=======
  ## build the custom action library required for the install
  if windows_target?
    platform = windows_arch_i386? ? "x86" : "x64"
    debug_customaction = ""
    if ENV['DEBUG_CUSTOMACTION'] and not ENV['DEBUG_CUSTOMACTION'].empty?
      debug_customaction = "--debug"
    end
    command "invoke -e customaction.build --major-version #{major_version_arg} #{debug_customaction} --arch=" + platform
  end

>>>>>>> 465491a0
  # move around bin and config files
  move 'bin/agent/dist/datadog.yaml', "#{conf_dir}/datadog.yaml.example"
  if linux_target? or (windows_target? and not windows_arch_i386? and ENV['WINDOWS_DDNPM_DRIVER'] and not ENV['WINDOWS_DDNPM_DRIVER'].empty?)
      move 'bin/agent/dist/system-probe.yaml', "#{conf_dir}/system-probe.yaml.example"
  end
  move 'bin/agent/dist/conf.d', "#{conf_dir}/"

  unless windows_target?
    copy 'bin/agent', "#{install_dir}/bin/"
  else
    copy 'bin/agent/ddtray.exe', "#{install_dir}/bin/agent"
    copy 'bin/agent/agent.exe', "#{install_dir}/bin/agent"
    copy 'bin/agent/dist', "#{install_dir}/bin/agent"
    mkdir Omnibus::Config.package_dir() unless Dir.exists?(Omnibus::Config.package_dir())
  end

  block do
    # defer compilation step in a block to allow getting the project's build version, which is populated
    # only once the software that the project takes its version from (i.e. `datadog-agent`) has finished building
    platform = windows_arch_i386? ? "x86" : "x64"
    command "invoke trace-agent.build --python-runtimes #{py_runtimes_arg} --major-version #{major_version_arg} --arch #{platform} --flavor #{flavor_arg}", :env => env

<<<<<<< HEAD
    if windows?
      copy 'bin/trace-agent/trace-agent.exe', "#{install_dir}/bin/agent"
=======
    if windows_target?
      copy 'bin/trace-agent/trace-agent.exe', "#{Omnibus::Config.source_dir()}/datadog-agent/src/github.com/DataDog/datadog-agent/bin/agent"
>>>>>>> 465491a0
    else
      copy 'bin/trace-agent/trace-agent', "#{install_dir}/embedded/bin"
    end
  end

  # Process agent
  if windows_target?
    platform = windows_arch_i386? ? "x86" : "x64"
    # Build the process-agent with the correct go version for windows
    command "invoke -e process-agent.build --python-runtimes #{py_runtimes_arg} --major-version #{major_version_arg} --arch #{platform} --flavor #{flavor_arg}", :env => env

<<<<<<< HEAD
    copy 'bin/process-agent/process-agent.exe', "#{install_dir}/bin/agent"
=======
    copy 'bin/process-agent/process-agent.exe', "#{Omnibus::Config.source_dir()}/datadog-agent/src/github.com/DataDog/datadog-agent/bin/agent"
  else
    command "invoke -e process-agent.build --python-runtimes #{py_runtimes_arg} --major-version #{major_version_arg} --flavor #{flavor_arg}", :env => env
    copy 'bin/process-agent/process-agent', "#{install_dir}/embedded/bin"
  end
>>>>>>> 465491a0

  # System-probe
  if windows_target?
    unless windows_arch_i386?
      if ENV['WINDOWS_DDNPM_DRIVER'] and not ENV['WINDOWS_DDNPM_DRIVER'].empty?
        ## don't bother with system probe build on x86.
        command "invoke -e system-probe.build --windows"
        copy 'bin/system-probe/system-probe.exe', "#{install_dir}/bin/agent"
      end
    end
  elsif linux_target?
    command "invoke -e system-probe.build-sysprobe-binary"
    copy "bin/system-probe/system-probe", "#{install_dir}/embedded/bin"
  end

  # Add SELinux policy for system-probe
  if debian_target? || redhat_target?
    mkdir "#{conf_dir}/selinux"
    command "inv -e selinux.compile-system-probe-policy-file --output-directory #{conf_dir}/selinux", env: env
  end

  # Security agent
  unless heroku_target?
    if not windows_target? or (ENV['WINDOWS_DDPROCMON_DRIVER'] and not ENV['WINDOWS_DDPROCMON_DRIVER'].empty?)
      command "invoke -e security-agent.build --major-version #{major_version_arg}", :env => env
      if windows_target?
        copy 'bin/security-agent/security-agent.exe', "#{Omnibus::Config.source_dir()}/datadog-agent/src/github.com/DataDog/datadog-agent/bin/agent"
      else
        copy 'bin/security-agent/security-agent', "#{install_dir}/embedded/bin"
      end
      move 'bin/agent/dist/security-agent.yaml', "#{conf_dir}/security-agent.yaml.example"
    end
  end

  # APM Injection agent
  if windows_target?
    if ENV['WINDOWS_APMINJECT_MODULE'] and not ENV['WINDOWS_APMINJECT_MODULE'].empty?
      command "inv generate-config --build-type apm-injection --output-file ./bin/agent/dist/apm-inject.yaml", :env => env
     #move 'bin/agent/dist/system-probe.yaml', "#{conf_dir}/system-probe.yaml.example"
      move 'bin/agent/dist/apm-inject.yaml', "#{conf_dir}/apm-inject.yaml.example"
    end
  end
  if linux_target?
    if debian_target?
      erb source: "upstart_debian.conf.erb",
          dest: "#{install_dir}/scripts/datadog-agent.conf",
          mode: 0644,
          vars: { install_dir: install_dir, etc_dir: etc_dir }
      erb source: "upstart_debian.process.conf.erb",
          dest: "#{install_dir}/scripts/datadog-agent-process.conf",
          mode: 0644,
          vars: { install_dir: install_dir, etc_dir: etc_dir }
      erb source: "upstart_debian.sysprobe.conf.erb",
          dest: "#{install_dir}/scripts/datadog-agent-sysprobe.conf",
          mode: 0644,
          vars: { install_dir: install_dir, etc_dir: etc_dir }
      erb source: "upstart_debian.trace.conf.erb",
          dest: "#{install_dir}/scripts/datadog-agent-trace.conf",
          mode: 0644,
          vars: { install_dir: install_dir, etc_dir: etc_dir }
      erb source: "upstart_debian.security.conf.erb",
          dest: "#{install_dir}/scripts/datadog-agent-security.conf",
          mode: 0644,
          vars: { install_dir: install_dir, etc_dir: etc_dir }
      erb source: "sysvinit_debian.erb",
          dest: "#{install_dir}/scripts/datadog-agent",
          mode: 0755,
          vars: { install_dir: install_dir, etc_dir: etc_dir }
      erb source: "sysvinit_debian.process.erb",
          dest: "#{install_dir}/scripts/datadog-agent-process",
          mode: 0755,
          vars: { install_dir: install_dir, etc_dir: etc_dir }
      erb source: "sysvinit_debian.trace.erb",
          dest: "#{install_dir}/scripts/datadog-agent-trace",
          mode: 0755,
          vars: { install_dir: install_dir, etc_dir: etc_dir }
      erb source: "sysvinit_debian.security.erb",
          dest: "#{install_dir}/scripts/datadog-agent-security",
          mode: 0755,
          vars: { install_dir: install_dir, etc_dir: etc_dir }
    elsif redhat_target? || suse_target?
      # Ship a different upstart job definition on RHEL to accommodate the old
      # version of upstart (0.6.5) that RHEL 6 provides.
      erb source: "upstart_redhat.conf.erb",
          dest: "#{install_dir}/scripts/datadog-agent.conf",
          mode: 0644,
          vars: { install_dir: install_dir, etc_dir: etc_dir }
      erb source: "upstart_redhat.process.conf.erb",
          dest: "#{install_dir}/scripts/datadog-agent-process.conf",
          mode: 0644,
          vars: { install_dir: install_dir, etc_dir: etc_dir }
      erb source: "upstart_redhat.sysprobe.conf.erb",
          dest: "#{install_dir}/scripts/datadog-agent-sysprobe.conf",
          mode: 0644,
          vars: { install_dir: install_dir, etc_dir: etc_dir }
      erb source: "upstart_redhat.trace.conf.erb",
          dest: "#{install_dir}/scripts/datadog-agent-trace.conf",
          mode: 0644,
          vars: { install_dir: install_dir, etc_dir: etc_dir }
      erb source: "upstart_redhat.security.conf.erb",
          dest: "#{install_dir}/scripts/datadog-agent-security.conf",
          mode: 0644,
          vars: { install_dir: install_dir, etc_dir: etc_dir }
    end

    erb source: "systemd.service.erb",
        dest: "#{install_dir}/scripts/datadog-agent.service",
        mode: 0644,
        vars: { install_dir: install_dir, etc_dir: etc_dir }
    erb source: "systemd.process.service.erb",
        dest: "#{install_dir}/scripts/datadog-agent-process.service",
        mode: 0644,
        vars: { install_dir: install_dir, etc_dir: etc_dir }
    erb source: "systemd.sysprobe.service.erb",
        dest: "#{install_dir}/scripts/datadog-agent-sysprobe.service",
        mode: 0644,
        vars: { install_dir: install_dir, etc_dir: etc_dir }
    erb source: "systemd.trace.service.erb",
        dest: "#{install_dir}/scripts/datadog-agent-trace.service",
        mode: 0644,
        vars: { install_dir: install_dir, etc_dir: etc_dir }
    erb source: "systemd.security.service.erb",
        dest: "#{install_dir}/scripts/datadog-agent-security.service",
        mode: 0644,
        vars: { install_dir: install_dir, etc_dir: etc_dir }
  end

  if osx_target?
    # Launchd service definition
    erb source: "launchd.plist.example.erb",
        dest: "#{conf_dir}/com.datadoghq.agent.plist.example",
        mode: 0644,
        vars: { install_dir: install_dir }

    # Systray GUI
    app_temp_dir = "#{install_dir}/Datadog Agent.app/Contents"
    mkdir "#{app_temp_dir}/MacOS"
    systray_build_dir = "#{project_dir}/cmd/agent/gui/systray"
    # Target OSX 10.10 (it brings significant changes to Cocoa and Foundation APIs, and older versions of OSX are EOL'ed)
    # Add @executable_path/../Frameworks to rpath to find the swift libs in the Frameworks folder.
    command 'swiftc -O -swift-version "5" -target "x86_64-apple-macosx10.10" -Xlinker \'-rpath\' -Xlinker \'@executable_path/../Frameworks\' Sources/*.swift -o gui', cwd: systray_build_dir
    copy "#{systray_build_dir}/gui", "#{app_temp_dir}/MacOS/"
    copy "#{systray_build_dir}/agent.png", "#{app_temp_dir}/MacOS/"
  end

  # The file below is touched by software builds that don't put anything in the installation
  # directory (libgcc right now) so that the git_cache gets updated let's remove it from the
  # final package
  unless windows_target?
    delete "#{install_dir}/uselessfile"
  end
end<|MERGE_RESOLUTION|>--- conflicted
+++ resolved
@@ -11,16 +11,9 @@
 dependency "python2" if with_python_runtime? "2"
 dependency "python3" if with_python_runtime? "3"
 
-<<<<<<< HEAD
-dependency "openscap" if linux? and !arm7l? and !heroku? # Security-agent dependency, not needed for Heroku
-=======
-dependency "libarchive" if windows_target?
-dependency "yaml-cpp" if windows_target?
-
 dependency "openscap" if linux_target? and !arm7l_target? and !heroku_target? # Security-agent dependency, not needed for Heroku
 
 dependency 'datadog-agent-dependencies'
->>>>>>> 465491a0
 
 source path: '..'
 relative_path 'src/github.com/DataDog/datadog-agent'
@@ -96,19 +89,6 @@
     mkdir "#{install_dir}/scripts/"
   end
 
-<<<<<<< HEAD
-=======
-  ## build the custom action library required for the install
-  if windows_target?
-    platform = windows_arch_i386? ? "x86" : "x64"
-    debug_customaction = ""
-    if ENV['DEBUG_CUSTOMACTION'] and not ENV['DEBUG_CUSTOMACTION'].empty?
-      debug_customaction = "--debug"
-    end
-    command "invoke -e customaction.build --major-version #{major_version_arg} #{debug_customaction} --arch=" + platform
-  end
-
->>>>>>> 465491a0
   # move around bin and config files
   move 'bin/agent/dist/datadog.yaml', "#{conf_dir}/datadog.yaml.example"
   if linux_target? or (windows_target? and not windows_arch_i386? and ENV['WINDOWS_DDNPM_DRIVER'] and not ENV['WINDOWS_DDNPM_DRIVER'].empty?)
@@ -131,13 +111,8 @@
     platform = windows_arch_i386? ? "x86" : "x64"
     command "invoke trace-agent.build --python-runtimes #{py_runtimes_arg} --major-version #{major_version_arg} --arch #{platform} --flavor #{flavor_arg}", :env => env
 
-<<<<<<< HEAD
-    if windows?
+    if windows_target?
       copy 'bin/trace-agent/trace-agent.exe', "#{install_dir}/bin/agent"
-=======
-    if windows_target?
-      copy 'bin/trace-agent/trace-agent.exe', "#{Omnibus::Config.source_dir()}/datadog-agent/src/github.com/DataDog/datadog-agent/bin/agent"
->>>>>>> 465491a0
     else
       copy 'bin/trace-agent/trace-agent', "#{install_dir}/embedded/bin"
     end
@@ -149,15 +124,11 @@
     # Build the process-agent with the correct go version for windows
     command "invoke -e process-agent.build --python-runtimes #{py_runtimes_arg} --major-version #{major_version_arg} --arch #{platform} --flavor #{flavor_arg}", :env => env
 
-<<<<<<< HEAD
     copy 'bin/process-agent/process-agent.exe', "#{install_dir}/bin/agent"
-=======
-    copy 'bin/process-agent/process-agent.exe', "#{Omnibus::Config.source_dir()}/datadog-agent/src/github.com/DataDog/datadog-agent/bin/agent"
   else
     command "invoke -e process-agent.build --python-runtimes #{py_runtimes_arg} --major-version #{major_version_arg} --flavor #{flavor_arg}", :env => env
     copy 'bin/process-agent/process-agent', "#{install_dir}/embedded/bin"
   end
->>>>>>> 465491a0
 
   # System-probe
   if windows_target?
